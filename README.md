
---
# chemsmart - Chemistry Simulation and Modeling Automation Toolkit

[![codecov](https://codecov.io/gh/xinglong-zhang/chemsmart/branch/main/graph/badge.svg?token=chemsmart_token_here)](https://codecov.io/gh/xinglong-zhang/chemsmart)
[![CI](https://github.com/xinglong-zhang/chemsmart/actions/workflows/main.yml/badge.svg)](https://github.com/xinglong-zhang/chemsmart/actions/workflows/main.yml)

---
<p align="center">
  <img src="docs/source/_static/chemsmart_logo.png" alt="CHEMSMART Logo" width="600"/>
</p>

---
Notice: If you have cloned this package before and find something that did not work, updating this repo via `git pull` will likely fix it. If you need additional features, please do not hesitate to get in touch!

<<<<<<< HEAD
Chemsmart is a python-based toolkit for the automatic creation of input and submission script files, the submission and the analysis of quantum chemistry simulation jobs.
=======
Chemsmart is a Python-based toolkit for the automatic creation of input and submission script files, the submission and the analysis of quantum chemistry simulation jobs.
>>>>>>> 038b22e9

It uses the same submission command regardless of the queueing systems (SLURM, Torque or SLF) used by any High Performance Computing (HPC) cluster. 

Users can customize their own HPC server settings and project settings to run different jobs, without modifying the codes in this package.

## Installation

Users are recommended to install conda environments to mange the packages required by this software toolkit. Either Anaconda3 or Miniconda3 may be installed; see more information on conda installation process at [Conda Installation Page](https://docs.conda.io/projects/conda/en/stable/user-guide/install/index.html).

Once conda has been installed successfully, one can clone this package to a local directory via

```bash
git clone https://github.com/xinglong-zhang/chemsmart.git
```
First, cd into chemsmart folder. For linux and MacOS systems which support `make`, users can run 

```bash
make env
```
to create a running environment.

By default, this will create a conda environment named `chemsmart`, which installs all the required python packages for this toolkit.

If conda is not installed, one can run

```bash
make env USE_CONDA=false
```

or 

```bash
make virtualenv
```
to install using virtualenv. It is, however, recommended that `conda` be used.

Help options are available by typing `make help`.

After the virtual conda environment is created and activated via `conda activate chemsmart`, one can run

```bash
make install
```
which installs the packages and dependencies required for `chemsmart` package.

For developers, one may run

```bash
make install-dev
```
which installs additional packages and dependencies (dev, test, docs dependencies in pyproject.toml) required for developing the `chemsmart` package.

Next, run
```bash
make configure
```
to set up the user-specific directory `~/.chemsmart` automatically. You will be prompted to enter the paths to g16 and ORCA software, which will then be added automatically. The correct `conda` path for the user will also be updated.

The configuration also adds the environment variables for chemsmart to the user `~/.bashrc` file.

-----
The `~/.chemsmart/usersettings.yaml` file contains informations such as project number or account number that are required in a typical submission script that specifies the account for use at some HPC servers. It can also contain options specifying user's email to inform user of the job start and job end once a job is submitted. If more features are needed, please submit a request via `Issues`. A typical `~/.chemsmart/usersettings.yaml` file looks like this:
```text
PROJECT: 1234567  # alias ACCOUNT FOR SLURM
EMAIL: abc@gmail.com
```
-----
The `~/.chemsmart/server/` directory contains files related to server setup for a particular HPC cluster that the user is using. For example, we can specify a SLURM based server setting as `~/.chemsmart/server/shared.yaml` with the following information:

```text
SERVER:
    SCHEDULER: SLURM
    QUEUE_NAME: RM-shared
    NUM_HOURS: 48
    MEM_GB: 100
    NUM_CORES: 64
    NUM_GPUS: Null
    NUM_THREADS: 64
    SUBMIT_COMMAND: sbatch
    ##PROJECT: 13003611
    ##PROJECT: 13002374
    SCRATCH_DIR: null
    USE_HOSTS: true
    EXTRA_COMMANDS: |
        export PATH=$HOME/bin/chemsmart:$PATH
        export PATH=$HOME/bin/chemsmart/chemsmart/cli:$PATH
        export PATH=$HOME/bin/chemsmart/chemsmart/scripts:$PATH
        export PYTHONPATH=$HOME/bin/chemsmart:$PYTHONPATH
GAUSSIAN:
    EXEFOLDER: ~/bin/g16 
    LOCAL_RUN: True 
    SCRATCH: True  # set scratch to True to run in scratch folder
    CONDA_ENV: |   # program-specific conda env
        source ~/miniconda3/etc/profile.d/conda.sh
        conda activate chemsmart
    MODULES: |
        module purge
        # module load craype-x86-rome
        # module load libfabric/1.11.0.4.125
    SCRIPTS: |
        tcsh -c "source ~/programs/g16/bsd/g16.login"
    ENVARS: |
        export SCRATCH=/tmp # required if scratch is true
        export GAUSS_EXEDIR=~/bin/g16
        export g16root=~/bin/g16
           
ORCA:
    EXEFOLDER: ~/bin/orca_6_0_1
    LOCAL_RUN: False 
    ENVARS: |
        export PATH=$HOME/bin/openmpi-4.1.6/build/bin:$PATH
        export LD_LIBRARY_PATH=$HOME/bin/openmpi-4.1.6/build/lib:$LD_LIBRARY_PATH
```
This file can be customized by user for different submission systems. This file contains the server configuration information that is needed for chemsmart to automatically write the submission script for each job.

-----
The `~/.chemsmart/gaussian/` directory contains files related to gaussian project settings, which contain DFT functional and basis set etc, that is required to write the input file for running a gaussian job. For example, we can specify a test project settings in `~/.chemsmart/gaussian/test.yaml` with the following information:

```test
gas:
  functional: m062x  # quotes required for string with spaces
  basis: def2svp
  solvent_model: smd
  solvent_id: dichloroethane
solv: 
  functional: m062x
  basis: def2tzvp
  freq: False
  solvent_model: smd
  solvent_id: dichloroethane
td:
  functional: cam-b3lyp
  basis: genecp
  heavy_elements: ['I']
  heavy_elements_basis: def2-SVPD
  light_elements_basis: def2SVP
  freq: False
  ##solvent_model: smd
  ##solvent_id: DiethylEther
```
By default, the `gas` phase settings are used for all jobs such as geometry optimization, transition state search etc, and the `solv` settings are used for single point calculations; the `td` settings are used to run TD-DFT calculations. One can specify additional project settings in `~/.chemsmart/gaussian/` in a similar way to adapt to each project that one wishes to run. If setting
```text
gas: Null
```
Then all jobs will use settings specified in `solv`, i.e., all calculations will be run in implicit solvation model.

---
The `~/.chemsmart/orca/` directory contains files related to ORCA project settings, which contain DFT functional and basis set etc, that is required to write the input file for running an ORCA job. For example, we can specify a test project settings in `~/.chemsmart/orca/test.yaml` with the following information:

```text
gas:
  functional: M062X
  basis: def2-SVP
solv:
  ab_initio: DLPNO-CCSD(T)
  functional: Null
  basis: Extrapolate(2/3,cc)
  aux_basis: AutoAux
  defgrid: DEFGRID3
  freq: False
  scf_tol: TightSCF
  scf_algorithm: KDIIS
  scf_maxiter: 500
  mdci_cutoff: Normal
  mdci_density: None    
  dipole: False
  solvent_model: SMD
  solvent_id: "toluene"
```
This will run jobs in the gas phase (geometry and TS opt etc) using M062X/def2-SVP method and run single point with solvent correction using DLPNO-CCSD(T)/CBS with cc-pVDZ/cc-pVTZ extrapolation in SMD(toluene), for example. Again, users can customize different settings in different `~/.chemsmart/orca/*project_settings*.yaml` files to adapt to different project requirements.

---
Although `make configure` would set up `~/.chemsmart` mostly correctly, a user should check the contents in `~/.chemsmart` to make sure that these match the **server configurations** on which chemsmart is to be used (e.g., modules, scratch directories etc). Depending on the server queue system you are using (e.g., SLURM or TORQUE), one may copy e.g., `~/.chemsmart/server/SLURM.yaml` to your own customised server `~/.chemsmart/server/custom.yaml` and modify it accordingly, such that the submission becomes `chemsmart sub -s custom <other commands>`.

One also needs to set up scratch directories where scratch jobs may be run (for Gaussian and ORCA jobs, by default, these are run in a scratch folder). One may do `ln -s /path/to/scratch/ ~/scratch`.

Note also that a user can modify the contents in `~/.chemsmart` files freely without affecting or needing to know the `chemsmart` source code.

The `make configure` will also add the required paths to the user `~/.bashrc` file. User may need to do 

```bash
source ~/.bashrc
```

to effect the changes.

<!-- ---
Once `make configure` is done, one can optionally run 
```bash
make fmt
```
and

```bash
make lint
```
to format and lint the codes (this should have been handled by the developers). Also optionally, one can run 

```bash
make test
```

to make sure that all tests in chemsmart pass.

---
Finally one can clean up by running

```bash
make clean
``` -->

## Testing Installations

Installation is deemed successful if the commands `make install` and `make configure` do not return any errors. Installation will also create a `~/.chemsmart` directory containing the required files. In addition, the paths for chemsmart packages should be correctly added to the user `~/.bashrc` file. Finally, one should be able to run 

```bash
chemsmart --help
```
to get the options for running chemsmart package.

## Usage

With setup completed, one is able to run different Gaussian jobs via command-line interface (CLI).

To submit (and run) a geometry optimization job, do:

```py
chemsmart sub -s <server_name> gaussian -p <project> -f <input_file> opt
```
where `<server_name>` is the one of the servers specified in `~/.chemsmart/server/*.yaml` files, without `.yaml` extension; `<project>` is one of the project settings specified in `~/.chemsmart/gaussian/*.yaml` files, without `.yaml` extension; and `<input_file>` is an input file the user wishes to run job on. Note that this input file can be any format, such as `.xyz`, Gaussian `.com`, `.gjf` or `.log` file or ORCA `.inp` or `.out` file.

---

If one wants to submit geometry optimization with frozen atoms in the molecule (such as https://www.researchgate.net/post/Freezing-atoms-in-gaussian-how-to-do-it), one can do:

```bash 
chemsmart sub -s <server_name> gaussian -p <project> -f <input_file> opt -f <indices_of_atoms_to_freeze>
```
For example, to submit the geometry optimization job with atoms numbered 1 to 10 frozen, one can do

```bash 
chemsmart sub -s shared gaussian -p test -f input.com opt -f 1-10
```
Note that 1-indexed numbers are used, instead of 0-indexed numbers in Python language, since most visualization software for molecules is 1-indexed.

---
To submit transition state modredundant job (frozen coordinates optimization), do:

```bash
chemsmart sub -s <server_name> gaussian -p <project> -f <input_file> modred -c <list_of_coords_to_constraint>
```
For example, to submit a modredundant job with constraints on bond between atom 4 and atom 17 and on bond between atom 9 and atom 10, do:
```bash
chemsmart sub -s shared gaussian -p test -f input.com modred -c [[4,17],[9,10]]
```

---
To submit transition state search job, do:

```bash
chemsmart sub -s <server_name> gaussian -p <project> -f <input_file> ts
```

---
To submit intrinsic reaction coordinate (IRC) job, do:

```bash
chemsmart sub -s <server_name> gaussian -p <project> -f <input_file> irc
```

---
To submit relaxed potential energy surface (PES) scan, do:

```bash
chemsmart sub -s <server_name> gaussian -p <project> -f <input_file> scan -c <list_of_coords_to_constraint> -s <scan_step_size> -n <num_scan_steps>
```

For example, to submit the PES scan job with along bond between atom 4 and atom 17 for 10 steps with 0.1Å increment per step:

```bash
chemsmart sub -s shared gaussian -p test -f input.com scan -c [[4,17]] -s 0.1 -n 10
```

---
To submit single point job, do:

```bash
chemsmart sub -s <server_name> gaussian -p <project> -f <input_file> sp
```

For single-point job that user wants to test which uses different solvent model and id from that specified in `<project>`, one can do:

```bash
chemsmart sub -s <server_name> gaussian -p <project> -f <input_file> sp -sm <user_solvent_model> -si <user_solvent_id>
```
to specify a different solvent model `<user_solvent_model>` and solvent `<user_solvent_id>`.

---
To submit non-covalent interaction job, do:

```bash
chemsmart sub -s <server_name> gaussian -p <project> -f <input_file> nci
```

---
To submit RESP charges fitting job, do:

```bash
chemsmart sub -s <server_name> gaussian -p <project> -f <input_file> resp
```

Note that this creates an input file with fix route for RESP job:

```text
HF/6-31+G(d) SCF=Tight Pop=MK IOp(6/33=2,6/41=10,6/42=17,6/50=1)
```

To run opt or modred or ts conformers from crest run output, do:

```bash
chemsmart sub -s <server_name> gaussian -p <project> -f <input_file> -c <system_charge> -m <system_multiplicity> crest -j opt
```
or

```bash
chemsmart sub -s <server_name> gaussian -p <project> -f <input_file> -c <system_charge> -m <system_multiplicity> crest -j modred -c [1,4]
```

or 

```bash
chemsmart sub -s <server_name> gaussian -p <project> -f <input_file> -c <system_charge> -m <system_multiplicity> crest -j ts
```
respectively

This optimizes all the conformers available in the `<input_file>`. Typically, the `<input_file>` is a list of all conformers obtained by CREST program and named `crest_conformers.xyz`.

To optimize a fixed number of lowest energy conformers, `n_conformers_to_opt`, do:

```bash
chemsmart sub -s <server_name> gaussian -p <project> -f <input_file> -c <system_charge> -m <system_multiplicity> crest -j opt -n <n_conformers_to_opt>
```

If the job terminates before `<n_conformers_to_opt>` are all optimized, perhaps due to walltime limit, resubmitting the job will continue the crest opt job until all `<n_conformers_to_opt>` are optimized. Charge and multiplicity need to be specified, as these cannot be obtained from the supplied .xyz file. In fact, whenever an .xyz file is used as input, the charge and multiplicity should be specified via `-c <charge> -m <multiplicity>` via CLI.

---

To optimize unique structure from an md trajectory file, do:

```bash
chemsmart sub -s <server_name> gaussian -p <project> -f <input_file> -c <system_charge> -m <system_multiplicity> traj 
```
This optimizes all the unique structures available in the md trajectory `<input_file>`. Typically, the `<input_file>` is a list of all structures on an md trajectory obtained by ASE md run and named `md.traj`. (TODO: this method is not properly implemented in chemsmart yet.)

To optimize a fixed number of lowest energy structures, `<num_structures_to_opt>`, do:

```bash
chemsmart sub -s <server_name> gaussian -p <project> -f <input_file> -c <system_charge> -m <system_multiplicity> traj -n <n_conformers_to_opt>
```
If the job terminates before `<n_conformers_to_opt>` are all optimized, perhaps due to walltime limit, resubmitting the job will continue the crest opt job until all `<n_conformers_to_opt>` are optimized. Charge and multiplicity need to be specified, as these cannot be obtained from the supplied .traj file. 

Two grouper types for determining/clustering unique structures are available from CLI option `-g`:

1) Sequential grouper (default), selected by option value of seq, which sequentially checks for unique structures in a given list of md structures, and 

2) Self-consistent grouper, selected by option value of sc, which self-consistently checks for unique structures in a given list of md structures using the reverse Cuthill–McKee algorithm for structure clustering. By default, only the last 0.1 proportion of the structures of the md.traj file is considered. This can be changed via cli option `-x <proportion_structures_to_use>`.

For example, to consider the last 20% of the structures in md.traj trajectory file, then uses Sequential grouper to group those structures into unique structures and run the 10 lowest energy structures from the list of unique structures found by the grouper:

```bash
chemsmart sub -s shared gaussian -p test -f imd.traj traj -x 0.2 -n 10 -g seq
```

---
To run distortion-interaction/activation-strain (DI-AS) job, do:

```bash
chemsmart sub -s <server_name> gaussian -p <project> -f <irc_output_file_for_dias> dias -i <indices_of_any_one_fragment> -n <number_of_every_n_step_along_irc_to_run>
```

For example to run DI-AS job for fragment 1 with atoms numbered from 5-17 at every 10 steps along the irc.log file:

```bash
chemsmart sub -s shared gaussian -p test -f irc.log dias -i 5-17 -n 10
```

---
If a user wants to run a job with pre-prepared Gaussian input file directly, one can run the job directly using:

```bash
chemsmart sub -s <server_name> gaussian -p <any_project_settings> -f <input_file> com
```

---
Generally, if a user wants to run job that is currently not present in our package, one can run custom job using:

```bash
chemsmart sub -s <server_name> gaussian -p <any_project_settings> -f <input_file> userjob -r <user_defined_gaussian_route> -a <appending_information_as_string_at_the_end_of_input_file_after_coordinates_specification>
```

For example, to create an input file named `user_defined_job.com` with user-specified route `mnr functional/basis solvent` etc and `B 1 2 F\nA 1 2 3 F` at the end of the input file after the specification of coordinates, run

```bash
chemsmart sub -s shared gaussian -p test -f test.com -l user_defined_job userjob -r 'mnr functional/basis solvent etc' -a 'B 1 2 F\nA 1 2 3 F'
```

---

### General options available to all jobs:

Users can specify the name of the file to be created for the job, without file extension, they want to run by using the option `-l`, e.g.:

```bash
chemsmart sub -s shared gaussian -p test -f test.com -l custom_job_name opt
```

will create input file named `custom_job_name.com` instead of the default `test_opt.com`.

Users can also simply append a string to the base name of the filename supplied, e.g.:


```bash
chemsmart sub -s shared gaussian -p test -f test.com -a append_string ts
```

will create input file named `test_append_string.com` instead of the default `test_ts.com`.

---
Users can also modify the charge and multiplicity from the CLI, e.g.:

Modify the charge in ``test.com`` to charge of +1 in the newly created input file ``test_charge.com`` via:

```bash
chemsmart sub -s shared gaussian -p test -f test.com -c 1 -a charge opt
```

Modify the multiplicity in ``test.com`` to multiplicity of 3 in the newly created input file ``test_multiplicity.com`` via

```bash
chemsmart sub -s shared gaussian -p test -f test.com -m 3 -a multiplicity opt
```

Modify the charge to +1 and multiplicity to 2 in the newly created input file ``test_charge_multiplicity.com`` via:
```bash
chemsmart sub -s shared gaussian -p test -f test.com -c 1 -m 2 -l test_charge_multiplicity opt
```

This can be useful when, e.g., using optimized structure of a neutral closed-shell (charge 0, multiplicity 1) system to run a charged radical ion (e.g., charge +1 and multiplicity 2 in radical cation).

---
Users can also modify the functional and basis from the CLI to differ from those in project settings, e.g.:

Modify the functional to `b3lyp` in the newly created input file ``test_functional.com`` via

```bash
chemsmart sub -s shared gaussian -p test -f test.com -x b3lyp -a functional opt
```

Modify the basis to `6-31G*` in the newly created input file ``test_basis.com`` via


```bash
chemsmart sub -s shared gaussian -p test -f test.com -b "6-31G*" -a basis opt
```

Users can also specify additional optimization options for `opt=()` in the route, for example,

```bash
chemsmart sub -s shared gaussian -p test -f test.com -o maxstep=8,maxsize=12 -a opt_options opt
```

will create `opt=(maxstep=8,maxsize=12)` as part of the route in the newly created input file `test_opt_options.com`.

Users can also add in additional parameters used in the route, e.g.,

```bash
chemsmart sub -s shared gaussian -p test -f test.com --r nosymm -a route_params opt
```

will add in `nosymm` as part of the route in the newly created input file `test_route_params.com`.

If one has more than one structure in the supplied file for input preparation, one can select the particular structure to perform job on by using the `-i/--index` option, e.g.:

```bash
chemsmart sub -s shared gaussian -p test -f small.db -i 5 -c 0 -m 1 opt
```
will take the 5th structure (1-indexed, as in chemsmart) from ase database file, `small.db`, to create the input file for geometry optimization.

---
Similar commands exist for ORCA job submissions. One can run 

```bash
chemsmart sub orca --help
```
to find out more.

## Development

Read the [CONTRIBUTING.md](CONTRIBUTING.md) file.

## 📖 Citations

If you use **CHEMSMART** in your work, please follow good scholarly practice and kindly cite our work: [https://arxiv.org/abs/2508.20042](https://arxiv.org/abs/2508.20042). 

### Plain Text (ACS Style)

Zhang, X.; Tan, H.; Liu, J.; Li, Z.; Wang, L.; Chen, B. W. J. CHEMSMART: Chemistry Simulation and Modeling Automation Toolkit for High-Efficiency Computational Chemistry Workflows. arXiv 2025, arXiv:2508.20042. https://doi.org/10.48550/arXiv.2508.20042.


### BibTeX

```bibtex
@misc{zhang2025chemsmartchemistrysimulationmodeling,
  title        = {CHEMSMART: Chemistry Simulation and Modeling Automation Toolkit for High-Efficiency Computational Chemistry Workflows},
  author       = {Xinglong Zhang and Huiwen Tan and Jingyi Liu and Zihan Li and Lewen Wang and Benjamin W. J. Chen},
  year         = {2025},
  eprint       = {2508.20042},
  archivePrefix= {arXiv},
  primaryClass = {physics.chem-ph},
  url          = {https://arxiv.org/abs/2508.20042}
}
```


---
In addition, if you use **ASE** Atoms object in **CHEMSMART**, please cite:
### Plain Text (ACS Style)

Ask Hjorth Larsen et al The atomic simulation environment—a Python library for working with atoms. J. Phys.: Condens. Matter, 2017, 29, 273002.

### BibTeX
```bibtex
@article{Hjorth Larsen_2017,
doi = {10.1088/1361-648X/aa680e},
url = {https://dx.doi.org/10.1088/1361-648X/aa680e},
year = {2017},
month = {jun},
publisher = {IOP Publishing},
volume = {29},
number = {27},
pages = {273002},
author = {Hjorth Larsen, Ask and Jørgen Mortensen, Jens and Blomqvist, Jakob and Castelli, Ivano E and Christensen, Rune and Dułak, Marcin and Friis, Jesper and Groves, Michael N and Hammer, Bjørk and Hargus, Cory and Hermes, Eric D and Jennings, Paul C and Bjerre Jensen, Peter and Kermode, James and Kitchin, John R and Leonhard Kolsbjerg, Esben and Kubal, Joseph and Kaasbjerg, Kristen and Lysgaard, Steen and Bergmann Maronsson, Jón and Maxson, Tristan and Olsen, Thomas and Pastewka, Lars and Peterson, Andrew and Rostgaard, Carsten and Schiøtz, Jakob and Schütt, Ole and Strange, Mikkel and Thygesen, Kristian S and Vegge, Tejs and Vilhelmsen, Lasse and Walter, Michael and Zeng, Zhenhua and Jacobsen, Karsten W},
title = {The atomic simulation environment—a Python library for working with atoms},
journal = {Journal of Physics: Condensed Matter},
abstract = {The atomic simulation environment (ASE) is a software package written in the Python programming language with the aim of setting up, steering, and analyzing atomistic simulations. In ASE, tasks are fully scripted in Python. The powerful syntax of Python combined with the NumPy array library make it possible to perform very complex simulation tasks. For example, a sequence of calculations may be performed with the use of a simple ‘for-loop’ construction. Calculations of energy, forces, stresses and other quantities are performed through interfaces to many external electronic structure codes or force fields using a uniform interface. On top of this calculator interface, ASE provides modules for performing many standard simulation tasks such as structure optimization, molecular dynamics, handling of constraints and performing nudged elastic band calculations.}
}
```
---
If you use RDKit functionalities in **CHEMSMART**, please cite:

### Plain Text (ACS Style)

ARDKit: Open-source cheminformatics. https://www.rdkit.org

### BibTeX
```bibtex
@article{Landrum2016RDKit2016_09_4,
  added-at = {2017-04-11T06:11:47.000+0200},
  author = {Landrum, Greg},
  biburl = {https://www.bibsonomy.org/bibtex/28d01fceeccd6bf2486e47d7c4207b108/salotz},
  description = {Release 2016_09_4 (Q3 2016) Release · rdkit/rdkit},
  interhash = {ee9a4ddeff3121aa622cf35709fa6e21},
  intrahash = {8d01fceeccd6bf2486e47d7c4207b108},
  keywords = {chemoinformatics drug-design pharmacophores software},
  timestamp = {2017-04-11T06:11:47.000+0200},
  title = {RDKit: Open-Source Cheminformatics Software},
  url = {https://github.com/rdkit/rdkit/releases/tag/Release_2016_09_4},
  year = 2016
}
```
---
Our package has minimal dependencies on **pymatgen**, but if you convert **CHEMSMART** molecule into pymatgen **AseAtomsAdaptor**, please cite:

### Plain Text (ACS Style)
A. Jain, S.P. Ong, G. Hautier, W. Chen, W.D. Richards, S. Dacek, S. Cholia, D. Gunter, D. Skinner, G. Ceder, K.A. Persson
The Materials Project: A materials genome approach to accelerating materials innovation.
*APL Materials*, 2013, 1(1), 011002.

### BibTeX
```bibtex
@article{Jain2013,
author = {Jain, Anubhav and Ong, Shyue Ping and Hautier, Geoffroy and Chen, Wei and Richards, William Davidson and Dacek, Stephen and Cholia, Shreyas and Gunter, Dan and Skinner, David and Ceder, Gerbrand and Persson, Kristin a.},
doi = {10.1063/1.4812323},
issn = {2166532X},
journal = {APL Materials},
number = {1},
pages = {011002},
title = {{The Materials Project: A materials genome approach to accelerating materials innovation}},
url = {http://link.aip.org/link/AMPADS/v1/i1/p011002/s1\&Agg=doi},
volume = {1},
year = {2013}
}
```

---
If you use **scikit-learn**, please cite

### Plain Text (ACS Style)

Pedregosa et al., Scikit-learn: Machine Learning in Python, *J. Mach. Learn. Res* 2011, 12, 2825-2830.

### BibTeX
```bibtex
@article{scikit-learn,
  title={Scikit-learn: Machine Learning in {P}ython},
  author={Pedregosa, F. and Varoquaux, G. and Gramfort, A. and Michel, V.
          and Thirion, B. and Grisel, O. and Blondel, M. and Prettenhofer, P.
          and Weiss, R. and Dubourg, V. and Vanderplas, J. and Passos, A. and
          Cournapeau, D. and Brucher, M. and Perrot, M. and Duchesnay, E.},
  journal={Journal of Machine Learning Research},
  volume={12},
  pages={2825--2830},
  year={2011}
}
```

---
**Please also cite other relavant software (e.g., Gaussian, ORCA, NCIPLOT, PyMOL) and DFT functionals and basis sets you use in your research accordingly.**<|MERGE_RESOLUTION|>--- conflicted
+++ resolved
@@ -13,11 +13,7 @@
 ---
 Notice: If you have cloned this package before and find something that did not work, updating this repo via `git pull` will likely fix it. If you need additional features, please do not hesitate to get in touch!
 
-<<<<<<< HEAD
-Chemsmart is a python-based toolkit for the automatic creation of input and submission script files, the submission and the analysis of quantum chemistry simulation jobs.
-=======
 Chemsmart is a Python-based toolkit for the automatic creation of input and submission script files, the submission and the analysis of quantum chemistry simulation jobs.
->>>>>>> 038b22e9
 
 It uses the same submission command regardless of the queueing systems (SLURM, Torque or SLF) used by any High Performance Computing (HPC) cluster. 
 
