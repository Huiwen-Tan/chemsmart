import os.path
<<<<<<< HEAD
import numpy as np
from chemsmart.io.gaussian.output import Gaussian16TDDFTOutput
from chemsmart.io.gaussian.output import Gaussian16WBIOutput
=======

import numpy as np
from chemsmart.io.gaussian.inputs import Gaussian16Input
from chemsmart.io.gaussian.output import Gaussian16Output
>>>>>>> 13978c6f
from chemsmart.io.gaussian.cube import GaussianCubeFile
from ase.symbols import Symbols
from ase import units


class TestGaussian16Input:
    def test_read_gaussian_input(self, gaussian_opt_inputfile):
        assert os.path.exists(gaussian_opt_inputfile)
        g16_input = Gaussian16Input(filename=gaussian_opt_inputfile)
        assert g16_input.molecule.chemical_symbols == [
            "C",
            "C",
            "C",
            "C",
            "C",
            "C",
            "H",
            "H",
            "H",
            "H",
            "C",
            "O",
            "H",
            "Cl",
        ]  # list of chemical symbols
        assert isinstance(g16_input.molecule.symbols, Symbols)
        assert g16_input.molecule.symbols.formula == "C6H4COHCl"
        assert g16_input.molecule.natoms == 14
        assert g16_input.molecule.empirical_formula == "C7H5ClO"
        assert all(
            np.isclose(
                g16_input.molecule.positions[0],
                [-0.5448210000, -1.1694570000, 0.0001270000],
                atol=10e-5,
            )
        )
        assert g16_input.additional_opt_options_in_route is None
        assert g16_input.additional_route_parameters is None
        assert g16_input.job_type == "opt"
        assert g16_input.functional == "m062x"
        assert g16_input.basis == "def2svp"
        assert g16_input.molecule.frozen_atoms is None

    def test_read_frozen_coords(self, gaussian_frozen_opt_inputfile):
        assert os.path.exists(gaussian_frozen_opt_inputfile)
        g16_frozen = Gaussian16Input(filename=gaussian_frozen_opt_inputfile)
        assert g16_frozen.molecule.symbols.formula == "C6H4COHCl"
        assert g16_frozen.molecule.empirical_formula == "C7H5ClO"
        assert g16_frozen.additional_opt_options_in_route is None
        assert g16_frozen.additional_route_parameters is None
        assert g16_frozen.job_type == "opt"

    def test_read_modred_inputfile(self, gaussian_modred_inputfile):
        assert os.path.exists(gaussian_modred_inputfile)
        g16_modred = Gaussian16Input(filename=gaussian_modred_inputfile)
        assert g16_modred.molecule.chemical_symbols == [
            "O",
            "N",
            "C",
            "C",
            "H",
            "H",
            "H",
            "H",
            "H",
            "H",
            "H",
            "C",
            "O",
            "O",
        ]  # list of chemical symbols
        assert g16_modred.molecule.symbols.formula == "ONC2H7CO2"
        assert g16_modred.molecule.empirical_formula == "C3H7NO3"
        assert g16_modred.additional_opt_options_in_route is None
        assert g16_modred.additional_route_parameters is None
        assert g16_modred.job_type == "modred"
        assert g16_modred.modredundant == [[2, 12], [9, 2]]
        assert g16_modred.functional == "m062x"
        assert g16_modred.basis == "def2svp"

    def test_read_scan_inputfile(self, gaussian_scan_inputfile):
        assert os.path.exists(gaussian_scan_inputfile)
        g16_scan = Gaussian16Input(filename=gaussian_scan_inputfile)
        assert g16_scan.molecule.chemical_symbols == [
            "O",
            "N",
            "C",
            "C",
            "H",
            "H",
            "H",
            "H",
            "H",
            "H",
            "H",
            "C",
            "O",
            "O",
        ]  # list of chemical symbols
        assert g16_scan.molecule.symbols.formula == "ONC2H7CO2"
        assert g16_scan.molecule.empirical_formula == "C3H7NO3"
        assert g16_scan.additional_opt_options_in_route is None
        assert g16_scan.additional_route_parameters is None
        assert g16_scan.job_type == "modred"
        assert g16_scan.modredundant == {
            "coords": [[2, 12], [9, 2]],
            "num_steps": 10,
            "step_size": 0.05,
        }
        assert g16_scan.functional == "m062x"
        assert g16_scan.basis == "def2svp"

    def test_pbc_1d_input(self, gaussian_pbc_1d_inputfile):
        assert os.path.exists(gaussian_pbc_1d_inputfile)
        g16_pbc_1d = Gaussian16Input(filename=gaussian_pbc_1d_inputfile)
        assert g16_pbc_1d.molecule.symbols.formula == "CH2CHC2H2Cl"
        assert g16_pbc_1d.molecule.empirical_formula == "C4H5Cl"
        assert all(
            np.isclose(
                g16_pbc_1d.molecule.positions[-1],
                [0.62098257, 0.98609446, -1.78763987],
                atol=1e-5,
            )
        )
        assert g16_pbc_1d.additional_opt_options_in_route is None
        assert g16_pbc_1d.additional_route_parameters is None
        assert g16_pbc_1d.job_type == "sp"
        assert g16_pbc_1d.modredundant is None
        assert g16_pbc_1d.functional == "pbepbe"
        assert g16_pbc_1d.basis == "6-31g(d,p)/auto"


class TestGaussian16Output:
    def test_normal_termination_with_forces_and_frequencies(
        self, td_outputfile
    ):
        assert os.path.exists(td_outputfile)
<<<<<<< HEAD
        g16_output = Gaussian16TDDFTOutput(filename=td_outputfile)
        assert g16_output.tddft_transitions[0] == (0.7744, 1601.13, 0.0084)
        assert g16_output.tddft_transitions[1] == (1.0201, 1215.37, 0.0632)
        assert g16_output.excitation_energies_eV == [
            0.7744,
            1.0201,
            1.502,
            2.052,
            2.1157,
            2.4471,
            2.6665,
            2.8332,
            3.0814,
            3.2134,
            3.2777,
            3.3555,
            3.3963,
            3.5764,
            3.604,
            3.6596,
            3.6907,
            3.697,
            3.8718,
            3.9218,
            3.9461,
            3.9949,
            4.0171,
            4.0813,
            4.0981,
            4.1212,
            4.2337,
            4.3012,
            4.3178,
            4.3324,
            4.3623,
            4.4078,
            4.4256,
            4.4396,
            4.4734,
            4.486,
            4.4893,
            4.5261,
            4.5624,
            4.6544,
            4.6823,
            4.7346,
            4.7521,
            4.7704,
            4.798,
            4.8059,
            4.8211,
            4.8303,
            4.8511,
            4.8561,
        ]
        assert len(g16_output.excitation_energies_eV) == 50
        assert len(g16_output.transitions) == 50
        assert len(g16_output.contribution_coefficients) == 50
        assert g16_output.transitions[0] == [
            "104A ->108A",
            "105A ->107A",
            "106A ->107A",
            "106A ->108A",
            "105B ->106B",
            "106A <-107A",
        ]
        assert g16_output.contribution_coefficients[0] == [
            0.15573,
            -0.1244,
            0.93545,
            -0.10308,
            0.26021,
            0.12114,
        ]
        assert g16_output.contribution_coefficients[-1] == [
            -0.17274,
            0.14866,
            0.13926,
            -0.31107,
            0.79088,
            0.17825,
        ]
=======
        g16_output = Gaussian16Output(filename=td_outputfile)
        print(g16_output.tddft_transitions)
        print(g16_output.excitation_energies_eV)

    def test_singlet_opt_output(self, gaussian_singlet_opt_outfile):
        assert os.path.exists(gaussian_singlet_opt_outfile)
        g16_output = Gaussian16Output(filename=gaussian_singlet_opt_outfile)
        assert g16_output.normal_termination
        assert g16_output.tddft_transitions == []  # no tddft calcs
        assert len(g16_output.alpha_occ_eigenvalues) == 116
        assert g16_output.alpha_occ_eigenvalues[0] == -25.29096 * units.Hartree
        assert g16_output.alpha_occ_eigenvalues[-1] == -0.29814 * units.Hartree
        assert len(g16_output.alpha_virtual_eigenvalues) == 378
        assert (
            g16_output.alpha_virtual_eigenvalues[0] == -0.02917 * units.Hartree
        )
        assert (
            g16_output.alpha_virtual_eigenvalues[-1]
            == 56.20437 * units.Hartree
        )
        assert g16_output.beta_occ_eigenvalues is None
        assert g16_output.beta_virtual_eigenvalues is None
        assert g16_output.homo_energy == -0.29814 * units.Hartree
        assert g16_output.lumo_energy == -0.02917 * units.Hartree
        assert np.isclose(g16_output.fmo_gap, 0.26897 * units.Hartree)

    def test_triplet_opt_output(self, gaussian_triplet_opt_outfile):
        assert os.path.exists(gaussian_triplet_opt_outfile)
        g16_output = Gaussian16Output(filename=gaussian_triplet_opt_outfile)
        assert g16_output.normal_termination
        assert g16_output.tddft_transitions == []  # no tddft calcs
        assert len(g16_output.alpha_occ_eigenvalues) == 215
        assert (
            g16_output.alpha_occ_eigenvalues[0] == -482.71377 * units.Hartree
        )
        assert g16_output.alpha_occ_eigenvalues[-1] == -0.15673 * units.Hartree
        assert len(g16_output.alpha_virtual_eigenvalues) == 750
        assert (
            g16_output.alpha_virtual_eigenvalues[0] == -0.07423 * units.Hartree
        )
        assert (
            g16_output.alpha_virtual_eigenvalues[-1] == 4.23682 * units.Hartree
        )
        assert len(g16_output.beta_occ_eigenvalues) == 213
        assert g16_output.beta_occ_eigenvalues[0] == -482.71362 * units.Hartree
        assert g16_output.beta_occ_eigenvalues[-1] == -0.18923 * units.Hartree
        assert len(g16_output.beta_virtual_eigenvalues) == 752
        assert (
            g16_output.beta_virtual_eigenvalues[0] == -0.05025 * units.Hartree
        )
        assert (
            g16_output.beta_virtual_eigenvalues[-1] == 4.26643 * units.Hartree
        )
        assert g16_output.homo_energy is None
        assert g16_output.lumo_energy is None
        assert g16_output.somo_energy == -0.15673 * units.Hartree

    def test_quintet_opt_output(self, gaussian_quintet_opt_outfile):
        assert os.path.exists(gaussian_quintet_opt_outfile)
        g16_output = Gaussian16Output(filename=gaussian_quintet_opt_outfile)
        assert g16_output.tddft_transitions == []  # no tddft calcs
        assert len(g16_output.alpha_occ_eigenvalues) == 216
        assert (
            g16_output.alpha_occ_eigenvalues[0] == -482.71572 * units.Hartree
        )
        assert g16_output.alpha_occ_eigenvalues[-1] == -0.18764 * units.Hartree
        assert len(g16_output.alpha_virtual_eigenvalues) == 749
        assert (
            g16_output.alpha_virtual_eigenvalues[0] == -0.03881 * units.Hartree
        )
        assert (
            g16_output.alpha_virtual_eigenvalues[-1] == 4.23318 * units.Hartree
        )
        assert len(g16_output.beta_occ_eigenvalues) == 212
        assert g16_output.beta_occ_eigenvalues[0] == -482.71538 * units.Hartree
        assert g16_output.beta_occ_eigenvalues[-1] == -0.19564 * units.Hartree
        assert len(g16_output.beta_virtual_eigenvalues) == 753
        assert (
            g16_output.beta_virtual_eigenvalues[0] == -0.06116 * units.Hartree
        )
        assert (
            g16_output.beta_virtual_eigenvalues[-1] == 4.23626 * units.Hartree
        )
        assert g16_output.somo_energy == -0.18764 * units.Hartree
        assert g16_output.fmo_gap is None
>>>>>>> 13978c6f


class TestGaussianWBIOutput:
    def test_normal_termination_with_forces_and_frequencies(self, wbi_outputfile):
        assert os.path.exists(wbi_outputfile)
        g16_output = Gaussian16WBIOutput(filename=wbi_outputfile)
        assert g16_output.nbo_version == "3.1"
        assert len(g16_output.natural_atomic_orbitals) == 128
        assert len(g16_output.natural_atomic_orbitals["Ni1"]) == 31
        assert len(g16_output.natural_atomic_orbitals["P2"]) == 18
        assert len(g16_output.natural_atomic_orbitals["H128"]) == 5
        assert (
            g16_output.natural_atomic_orbitals["Ni1"]["NAO_Ni10"]["nao_type"] == "3py"
        )
        assert (
            g16_output.natural_atomic_orbitals["Ni1"]["NAO_Ni10"]["electron_type"]
            == "Cor"
        )
        assert (
            g16_output.natural_atomic_orbitals["Ni1"]["NAO_Ni10"]["occupancy"]
            == 1.99858
        )
        assert (
            g16_output.natural_atomic_orbitals["Ni1"]["NAO_Ni10"]["energy"] == -2.68937
        )
        assert g16_output.get_num_naos("Ni1") == 31
        assert np.isclose(g16_output.get_total_electron_occ("Ni1"), 27.47171, rtol=1e-4)
        assert np.isclose(g16_output.get_total_electron_occ("H17"), 0.78631, rtol=1e-4)
        # import pprint
        # pprint.pprint(g16_output.natural_atomic_orbitals['Ni1'])
        assert len(g16_output.natural_population_analysis) == 128
        assert (
            g16_output.natural_population_analysis["Ni1"]["natural_charge"] == 0.52827
        )
        assert (
            g16_output.natural_population_analysis["C100"]["natural_charge"] == -0.42062
        )
        assert g16_output.natural_charges["Ni1"] == 0.52827
        assert g16_output.natural_charges["C100"] == -0.42062
        assert g16_output.total_electrons["Ni1"] == 27.47173
        assert g16_output.total_electrons["C100"] == 6.42062
        assert (
            g16_output.electronic_configuration["Ni1"]
            == "[core]4S(0.27)3d(8.70)4p(0.51)"
        )
        assert (
            g16_output.electronic_configuration["C100"]
            == "[core]2S(0.95)2p(3.44)3S(0.01)3p(0.02)"
        )
        assert g16_output.electronic_configuration["H128"] == "1S(0.80)"
        assert (
            g16_output.get_electronic_configuration("Ni1")
            == "[core]4S(0.27)3d(8.70)4p(0.51)"
        )


class TestGaussianCubeFile:
    def test_read_file_content(self, spin_cube_file):
        spin_cube = GaussianCubeFile(filename=spin_cube_file)
        assert spin_cube.cube_job_title == "Gaussian job density"
        assert (
<<<<<<< HEAD
            spin_cube.cube_job_description == "Electron density from Total SCF Density"
=======
            spin_cube.cube_job_description
            == "Electron density from Total SCF Density"
>>>>>>> 13978c6f
        )
        assert spin_cube.num_atoms == 2
        assert spin_cube.coordinate_origin == (-5.483229, -5.483229, -6.522947)
        assert type(spin_cube.coordinate_origin) is tuple
        assert spin_cube.grid_points == (9, 9, 11)
        assert type(spin_cube.grid_points) is tuple
        assert spin_cube.grid_increment_vector == (
            (1.2911, 0.0, 0.0),
            (0.0, 1.2911, 0.0),
            (0.0, 0.0, 1.2911),
        )<|MERGE_RESOLUTION|>--- conflicted
+++ resolved
@@ -1,14 +1,9 @@
 import os.path
-<<<<<<< HEAD
-import numpy as np
-from chemsmart.io.gaussian.output import Gaussian16TDDFTOutput
-from chemsmart.io.gaussian.output import Gaussian16WBIOutput
-=======
-
 import numpy as np
 from chemsmart.io.gaussian.inputs import Gaussian16Input
 from chemsmart.io.gaussian.output import Gaussian16Output
->>>>>>> 13978c6f
+from chemsmart.io.gaussian.output import Gaussian16TDDFTOutput
+from chemsmart.io.gaussian.output import Gaussian16WBIOutput
 from chemsmart.io.gaussian.cube import GaussianCubeFile
 from ase.symbols import Symbols
 from ase import units
@@ -146,7 +141,6 @@
         self, td_outputfile
     ):
         assert os.path.exists(td_outputfile)
-<<<<<<< HEAD
         g16_output = Gaussian16TDDFTOutput(filename=td_outputfile)
         assert g16_output.tddft_transitions[0] == (0.7744, 1601.13, 0.0084)
         assert g16_output.tddft_transitions[1] == (1.0201, 1215.37, 0.0632)
@@ -229,10 +223,6 @@
             0.79088,
             0.17825,
         ]
-=======
-        g16_output = Gaussian16Output(filename=td_outputfile)
-        print(g16_output.tddft_transitions)
-        print(g16_output.excitation_energies_eV)
 
     def test_singlet_opt_output(self, gaussian_singlet_opt_outfile):
         assert os.path.exists(gaussian_singlet_opt_outfile)
@@ -315,7 +305,6 @@
         )
         assert g16_output.somo_energy == -0.18764 * units.Hartree
         assert g16_output.fmo_gap is None
->>>>>>> 13978c6f
 
 
 class TestGaussianWBIOutput:
@@ -377,12 +366,7 @@
         spin_cube = GaussianCubeFile(filename=spin_cube_file)
         assert spin_cube.cube_job_title == "Gaussian job density"
         assert (
-<<<<<<< HEAD
             spin_cube.cube_job_description == "Electron density from Total SCF Density"
-=======
-            spin_cube.cube_job_description
-            == "Electron density from Total SCF Density"
->>>>>>> 13978c6f
         )
         assert spin_cube.num_atoms == 2
         assert spin_cube.coordinate_origin == (-5.483229, -5.483229, -6.522947)
