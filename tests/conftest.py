--- conflicted
+++ resolved
@@ -1201,86 +1201,6 @@
     os.environ.pop("TEST_MODE", None)
 
 
-<<<<<<< HEAD
-@pytest.fixture
-def capture_log(caplog, tests_logger):
-    """Fixture to capture log messages."""
-    caplog.set_level(logging.INFO, logger="")  # Capture root logger
-    yield caplog
-
-
-## xtb fixtures
-# master xtb test directory
-@pytest.fixture()
-def xtb_test_directory(test_data_directory):
-    return os.path.join(test_data_directory, "XTBTests")
-
-
-@pytest.fixture()
-def xtb_inputs_directory(xtb_test_directory):
-    return os.path.join(xtb_test_directory, "inputs")
-
-
-@pytest.fixture()
-def xtb_default_inputfile(xtb_inputs_directory):
-    xtb_default_inputfile = os.path.join(xtb_inputs_directory, "default.inp")
-    return xtb_default_inputfile
-
-
-@pytest.fixture()
-def xtb_sp_alpb_inputfile(xtb_inputs_directory):
-    xtb_sp_alpb_inputfile = os.path.join(
-        xtb_inputs_directory, "alpb_water.inp"
-    )
-    return xtb_sp_alpb_inputfile
-
-
-@pytest.fixture()
-def xtb_outputs_directory(xtb_test_directory):
-    return os.path.join(xtb_test_directory, "outputs")
-
-
-@pytest.fixture()
-def xtb_sp_outfile(xtb_outputs_directory):
-    xtb_sp_outfile = os.path.join(xtb_outputs_directory, "water_sp.out")
-    return xtb_sp_outfile
-
-
-@pytest.fixture()
-def xtb_opt_outfile(xtb_outputs_directory):
-    xtb_opt_outfile = os.path.join(xtb_outputs_directory, "water_opt.out")
-    return xtb_opt_outfile
-
-
-@pytest.fixture()
-def xtb_opt_gbsa_outfile(xtb_outputs_directory):
-    xtb_opt_gbsa_outfile = os.path.join(
-        xtb_outputs_directory, "pyridine_opt_acetonitrile.out"
-    )
-    return xtb_opt_gbsa_outfile
-
-
-@pytest.fixture()
-def xtb_hess_outfile(xtb_outputs_directory):
-    xtb_hess_outfile = os.path.join(
-        xtb_outputs_directory, "pyridine_hess_acetonitrile.out"
-    )
-    return xtb_hess_outfile
-
-
-@pytest.fixture()
-def xtb_gei_outfile(xtb_outputs_directory):
-    xtb_gei_outfile = os.path.join(xtb_outputs_directory, "pyridine_gei.out")
-    return xtb_gei_outfile
-
-
-@pytest.fixture()
-def xtb_fukui_outfile(xtb_outputs_directory):
-    xtb_fukui_outfile = os.path.join(
-        xtb_outputs_directory, "pyridine_fukui.out"
-    )
-    return xtb_fukui_outfile
-=======
 # Use built-in caplog fixture for capturing log messages
 @pytest.fixture()
 def capture_log(caplog):
@@ -1290,5 +1210,4 @@
     Captures messages from the root logger at DEBUG level by default.
     """
     caplog.set_level(logging.DEBUG, logger="")  # "" for root logger
-    return caplog
->>>>>>> b51e5da4
+    return caplog