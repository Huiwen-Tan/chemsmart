import logging
import os
import tempfile

import pytest
import rdkit.Chem.rdDistGeom as rdDistGeom
import yaml
from pytest_mock import MockerFixture
from rdkit import Chem

from chemsmart.io.molecules.structure import Molecule
from chemsmart.jobs.gaussian.runner import FakeGaussianJobRunner
from chemsmart.jobs.mol.runner import (
    PyMOLMovieJobRunner,
    PyMOLVisualizationJobRunner,
)
from chemsmart.jobs.orca.runner import FakeORCAJobRunner
from chemsmart.settings.server import Server

# each test runs on cwd to its temp dir
# @pytest.fixture(autouse=True)
# def go_to_tmpdir(request):
#     # Get the fixture dynamically by its name.
#     tmpdir = request.getfixturevalue("tmpdir")
#     # ensure local test created packages can be imported
#     sys.path.insert(0, str(tmpdir))
#     # Chdir only for the duration of the test.
#     with tmpdir.as_cwd():
#         yield


############ Gaussian Fixtures ##################
@pytest.fixture()
def test_data_directory():
    current_directory = os.path.dirname(os.path.abspath(__file__))
    return os.path.abspath(os.path.join(current_directory, "data"))


# master gaussian test directory
@pytest.fixture()
def gaussian_test_directory(test_data_directory):
    return os.path.join(test_data_directory, "GaussianTests")


# Gaussian output file from outputs folder
@pytest.fixture()
def outputs_test_directory(gaussian_test_directory):
    return os.path.join(gaussian_test_directory, "outputs")


@pytest.fixture()
def wbi_outputfile(outputs_test_directory):
    wbi_outputfile = os.path.join(
        outputs_test_directory, "TS_5coord_XIII_wbi.log"
    )
    return wbi_outputfile


# Gaussian input files
@pytest.fixture()
def gaussian_inputs_test_directory(gaussian_test_directory):
    return os.path.join(gaussian_test_directory, "inputs")


@pytest.fixture()
def gaussian_opt_inputfile(gaussian_inputs_test_directory):
    gaussian_opt_input = os.path.join(
        gaussian_inputs_test_directory, "model_opt_input.com"
    )
    return gaussian_opt_input


@pytest.fixture()
def gaussian_frozen_opt_inputfile(gaussian_inputs_test_directory):
    gaussian_frozen_opt_inputfile = os.path.join(
        gaussian_inputs_test_directory, "frozen_coordinates_opt.com"
    )
    return gaussian_frozen_opt_inputfile


@pytest.fixture()
def gaussian_modred_inputfile(gaussian_inputs_test_directory):
    gaussian_modred_inputfile = os.path.join(
        gaussian_inputs_test_directory, "model_modred_input.com"
    )
    return gaussian_modred_inputfile


@pytest.fixture()
def gaussian_scan_inputfile(gaussian_inputs_test_directory):
    gaussian_scan_inputfile = os.path.join(
        gaussian_inputs_test_directory, "model_scan_input.com"
    )
    return gaussian_scan_inputfile


@pytest.fixture()
def hf_com_filepath(gaussian_inputs_test_directory):
    return os.path.join(gaussian_inputs_test_directory, "hf.com")


# Gaussian input files for genecp
@pytest.fixture()
def gaussian_inputs_genecp_directory(gaussian_inputs_test_directory):
    return os.path.join(gaussian_inputs_test_directory, "genecp")


@pytest.fixture()
def gaussian_opt_genecp_inputfile(gaussian_inputs_genecp_directory):
    gaussian_opt_genecp_input = os.path.join(
        gaussian_inputs_genecp_directory, "opt_genecp.com"
    )
    return gaussian_opt_genecp_input


@pytest.fixture()
def modred_gen_inputfile(gaussian_inputs_genecp_directory):
    return os.path.join(gaussian_inputs_genecp_directory, "modred_gen.com")


@pytest.fixture()
def modred_genecp_inputfile(gaussian_inputs_genecp_directory):
    return os.path.join(gaussian_inputs_genecp_directory, "modred_genecp.com")


@pytest.fixture()
def modred_genecp_custom_solvent_inputfile(gaussian_inputs_genecp_directory):
    return os.path.join(
        gaussian_inputs_genecp_directory, "modred_genecp_custom_solvent.com"
    )


@pytest.fixture()
def gaussian_qmmm_input_test_directory(gaussian_inputs_test_directory):
    return os.path.join(gaussian_inputs_test_directory, "qmmm")


@pytest.fixture()
def gaussian_qmmm_inputfile_2layer(gaussian_qmmm_input_test_directory):
    return os.path.join(gaussian_qmmm_input_test_directory, "CH3CH3.com")


@pytest.fixture()
def gaussian_qmmm_inputfile_3layer(gaussian_qmmm_input_test_directory):
    return os.path.join(gaussian_qmmm_input_test_directory, "CH3COOH.com")


# Gaussian output files
@pytest.fixture()
def gaussian_outputs_test_directory(gaussian_test_directory):
    return os.path.join(gaussian_test_directory, "outputs")


@pytest.fixture()
def gaussian_singlet_opt_outfile(gaussian_outputs_test_directory):
    gaussian_singlet_opt_output = os.path.join(
        gaussian_outputs_test_directory, "nhc_neutral_singlet.log"
    )
    return gaussian_singlet_opt_output


@pytest.fixture()
def gaussian_triplet_opt_outfile(gaussian_outputs_test_directory):
    gaussian_triplet_opt_outfile = os.path.join(
        gaussian_outputs_test_directory, "iron_neutral_triplet.log"
    )
    return gaussian_triplet_opt_outfile


@pytest.fixture()
def gaussian_quintet_opt_outfile(gaussian_outputs_test_directory):
    gaussian_quintet_opt_outfile = os.path.join(
        gaussian_outputs_test_directory, "iron_neutral_quintet.log"
    )
    return gaussian_quintet_opt_outfile


# Gaussian output files for genecp
@pytest.fixture()
def gaussian_ts_genecp_outfile(gaussian_outputs_test_directory):
    gaussian_ts_genecp_output = os.path.join(
        gaussian_outputs_test_directory, "pd_genecp_ts.log"
    )
    return gaussian_ts_genecp_output


# Gaussian output file for frozen coordinates
@pytest.fixture()
def gaussian_frozen_opt_outfile(gaussian_outputs_test_directory):
    gaussian_frozen_opt_outfile = os.path.join(
        gaussian_outputs_test_directory, "frozen_coordinates_opt.log"
    )
    return gaussian_frozen_opt_outfile


# Gaussian output file for modred
@pytest.fixture()
def gaussian_failed_modred_outfile(gaussian_outputs_test_directory):
    gaussian_modred_outfile = os.path.join(
        gaussian_outputs_test_directory, "cage_free_failed_modred.log"
    )
    return gaussian_modred_outfile


# Gaussian output for scan
@pytest.fixture()
def gaussian_failed_scan_outfile(gaussian_outputs_test_directory):
    gaussian_scan_outfile = os.path.join(
        gaussian_outputs_test_directory, "cationic_failed_scan.log"
    )
    return gaussian_scan_outfile


# Gaussian output file for Hirshfeld charges
@pytest.fixture()
def gaussian_hirshfeld_outfile(gaussian_outputs_test_directory):
    gaussian_hirshfeld_outfile = os.path.join(
        gaussian_outputs_test_directory,
        "oxetane_hirshfeld_sp_smd_n_n-DiMethylFormamide.log",
    )
    return gaussian_hirshfeld_outfile


@pytest.fixture()
def gaussian_rc_hirshfeld_outfile(gaussian_outputs_test_directory):
    gaussian_hirshfeld_outfile = os.path.join(
        gaussian_outputs_test_directory,
        "oxetane_rc_hirshfeld_sp_smd_n_n-DiMethylFormamide.log",
    )
    return gaussian_hirshfeld_outfile


@pytest.fixture()
def gaussian_ozone_opt_outfile(gaussian_outputs_test_directory):
    gaussian_ozone_opt_outfile = os.path.join(
        gaussian_outputs_test_directory, "ozone.log"
    )
    return gaussian_ozone_opt_outfile


@pytest.fixture()
def gaussian_co2_opt_outfile(gaussian_outputs_test_directory):
    gaussian_co2_opt_outfile = os.path.join(
        gaussian_outputs_test_directory, "co2.log"
    )
    return gaussian_co2_opt_outfile


@pytest.fixture()
def gaussian_he_opt_outfile(gaussian_outputs_test_directory):
    gaussian_he_opt_outfile = os.path.join(
        gaussian_outputs_test_directory, "he.log"
    )
    return gaussian_he_opt_outfile


@pytest.fixture()
def gaussian_acetone_opt_outfile(gaussian_outputs_test_directory):
    gaussian_acetone_opt_outfile = os.path.join(
        gaussian_outputs_test_directory, "acetone.log"
    )
    return gaussian_acetone_opt_outfile


@pytest.fixture()
def gaussian_benzene_opt_outfile(gaussian_outputs_test_directory):
    gaussian_benzene_opt_outfile = os.path.join(
        gaussian_outputs_test_directory, "benzene.log"
    )
    return gaussian_benzene_opt_outfile


# Gaussian output file for MP2 calculations
@pytest.fixture()
def gaussian_mp2_outputfile(gaussian_outputs_test_directory):
    gaussian_mp2_outfile = os.path.join(
        gaussian_outputs_test_directory, "water_mp2.log"
    )
    return gaussian_mp2_outfile


# Gaussian output file for (failed) ONIOM calculations
@pytest.fixture()
def gaussian_oniom_outputfile(gaussian_outputs_test_directory):
    gaussian_oniom_outfile = os.path.join(
        gaussian_outputs_test_directory, "failed_oniom_b3lypd3_in_uff.log"
    )
    return gaussian_oniom_outfile


# Gaussian pbc input files
@pytest.fixture()
def gaussian_pbc_test_directory(gaussian_test_directory):
    return os.path.join(gaussian_test_directory, "pbc")


@pytest.fixture()
def gaussian_pbc_inputs_test_directory(gaussian_pbc_test_directory):
    return os.path.join(gaussian_pbc_test_directory, "com")


@pytest.fixture()
def gaussian_pbc_1d_inputfile(gaussian_pbc_inputs_test_directory):
    gaussian_pbc_1d_inputfile = os.path.join(
        gaussian_pbc_inputs_test_directory, "neoprene_1d.com"
    )
    return gaussian_pbc_1d_inputfile


# Gaussian PBC output files
@pytest.fixture()
def gaussian_pbc_outputs_test_directory(gaussian_pbc_test_directory):
    return os.path.join(gaussian_pbc_test_directory, "log")


@pytest.fixture()
def gaussian_pbc_2d_outputfile(gaussian_pbc_outputs_test_directory):
    gaussian_pbc_2d_outputfile = os.path.join(
        gaussian_pbc_outputs_test_directory, "graphite_2d_opt.log"
    )
    return gaussian_pbc_2d_outputfile


@pytest.fixture()
def gaussian_pbc_3d_outputfile(gaussian_pbc_outputs_test_directory):
    gaussian_pbc_3d_outputfile = os.path.join(
        gaussian_pbc_outputs_test_directory, "gallium_arsenide_3d.log"
    )
    return gaussian_pbc_3d_outputfile


# text path and associated files
@pytest.fixture()
def txt_path(gaussian_test_directory):
    test_txt_path = os.path.join(gaussian_test_directory, "text")
    return os.path.abspath(test_txt_path)


@pytest.fixture()
def reference_genecp_txt_file_from_api(txt_path):
    return os.path.join(txt_path, "genecp_txt_from_api.txt")


@pytest.fixture()
def genecp_txt_file_from_web(txt_path):
    return os.path.join(txt_path, "test_genecp.txt")


@pytest.fixture()
def gen_txt_file_from_web(txt_path):
    return os.path.join(txt_path, "test_gen.txt")


@pytest.fixture()
def smd_TBME_solvent_parameters_txt_file(txt_path):
    return os.path.join(txt_path, "smd_TBME.txt")


@pytest.fixture()
def Ni_def2tzvp_PCHOSi_svp_txt_file(txt_path):
    return os.path.join(txt_path, "Ni_def2tzvp_PCHOSi_svp.txt")


# Gaussian output file from TDDFT
@pytest.fixture()
def tddft_test_directory(gaussian_test_directory):
    return os.path.join(gaussian_test_directory, "tddft")


@pytest.fixture()
def td_outputfile(tddft_test_directory):
    td_outputfile = os.path.join(
        tddft_test_directory, "tddft_r1s50_gas_radical_anion.log"
    )
    return td_outputfile


# Gaussian cube files
@pytest.fixture()
def cube_test_directory(gaussian_test_directory):
    return os.path.join(gaussian_test_directory, "cubes")


@pytest.fixture()
def spin_cube_file(cube_test_directory):
    spin_cube_file = os.path.join(cube_test_directory, "n2_dens.cube")
    return spin_cube_file


@pytest.fixture()
def esp_cube_file(cube_test_directory):
    esp_cube_file = os.path.join(cube_test_directory, "n2_esp.cube")
    return esp_cube_file


# gaussian yaml files
@pytest.fixture()
def gaussian_yaml_settings_directory(gaussian_test_directory):
    return os.path.join(gaussian_test_directory, "project_yaml")


@pytest.fixture()
def gaussian_yaml_settings_defaults(gaussian_yaml_settings_directory):
    return os.path.join(gaussian_yaml_settings_directory, "defaults.yaml")


@pytest.fixture()
def gaussian_yaml_settings_gas_solv(gaussian_yaml_settings_directory):
    return os.path.join(gaussian_yaml_settings_directory, "gas_solv.yaml")


@pytest.fixture()
def gaussian_yaml_settings_gas_solv_project_name(
    gaussian_yaml_settings_directory,
):
    return os.path.join(gaussian_yaml_settings_directory, "gas_solv")


@pytest.fixture()
def gaussian_yaml_settings_solv(gaussian_yaml_settings_directory):
    return os.path.join(gaussian_yaml_settings_directory, "solv.yaml")


# gaussian written files
@pytest.fixture()
def gaussian_written_files_directory(gaussian_test_directory):
    return os.path.join(gaussian_test_directory, "written_files")


@pytest.fixture()
def gaussian_written_opt_file(gaussian_written_files_directory):
    return os.path.join(gaussian_written_files_directory, "gaussian_opt.com")


@pytest.fixture()
def gaussian_written_opt_file_with_route(gaussian_written_files_directory):
    return os.path.join(
        gaussian_written_files_directory, "gaussian_opt_with_route.com"
    )


@pytest.fixture()
def gaussian_written_modred_file(gaussian_written_files_directory):
    return os.path.join(
        gaussian_written_files_directory, "gaussian_modred.com"
    )


@pytest.fixture()
def gaussian_written_scan_file(gaussian_written_files_directory):
    return os.path.join(gaussian_written_files_directory, "gaussian_scan.com")


@pytest.fixture()
def gaussian_written_ts_file(gaussian_written_files_directory):
    return os.path.join(gaussian_written_files_directory, "gaussian_ts.com")


@pytest.fixture()
def gaussian_written_ts_from_nhc_singlet_log_file(
    gaussian_written_files_directory,
):
    return os.path.join(
        gaussian_written_files_directory, "gaussian_ts_from_log.com"
    )


@pytest.fixture()
def gaussian_written_sp_from_nhc_singlet_log_with_solvent_file(
    gaussian_written_files_directory,
):
    return os.path.join(
        gaussian_written_files_directory,
        "gaussian_sp_from_log_with_solvent.com",
    )


@pytest.fixture()
def gaussian_written_sp_from_nhc_singlet_log_with_custom_solvent_file(
    gaussian_written_files_directory,
):
    return os.path.join(
        gaussian_written_files_directory,
        "gaussian_sp_from_log_with_custom_solvent.com",
    )


@pytest.fixture()
def gaussian_written_sp_from_nhc_singlet_log_with_custom_basis_file(
    gaussian_written_files_directory,
):
    return os.path.join(
        gaussian_written_files_directory,
        "gaussian_sp_from_log_with_custom_basis.com",
    )


@pytest.fixture()
def gaussian_written_sp_from_nhc_singlet_log_with_custom_basis_from_api_file(
    gaussian_written_files_directory,
):
    return os.path.join(
        gaussian_written_files_directory,
        "gaussian_sp_from_log_with_custom_basis_from_api.com",
    )


@pytest.fixture()
def gaussian_written_sp_from_nhc_singlet_log_with_custom_basis_from_api_file_v2(
    gaussian_written_files_directory,
):
    return os.path.join(
        gaussian_written_files_directory,
        "gaussian_sp_from_log_with_custom_basis_from_api_v2.com",
    )


@pytest.fixture()
def gaussian_modred_with_custom_basis_for_all_atoms_from_api(
    gaussian_written_files_directory,
):
    return os.path.join(
        gaussian_written_files_directory,
        "gaussian_modred_with_custom_basis_for_all_atoms_from_api.com",
    )


@pytest.fixture()
def gaussian_written_opt_from_graphite_2d_pbc_log(
    gaussian_written_files_directory,
):
    return os.path.join(
        gaussian_written_files_directory, "graphite_2d_opt_from_log.com"
    )


@pytest.fixture()
def qmmm_written_xyz_file(gaussian_written_files_directory):
    return os.path.join(gaussian_written_files_directory, "qmmm_written.xyz")


@pytest.fixture()
def qmmm_written_xyz_only_file(gaussian_written_files_directory):
    return os.path.join(
        gaussian_written_files_directory, "qmmm_written_xyz_only.xyz"
    )


# text path and associated files
@pytest.fixture()
def text_directory(gaussian_test_directory):
    return os.path.join(gaussian_test_directory, "text")


@pytest.fixture()
def genecp_text_file_from_web(text_directory):
    return os.path.join(text_directory, "test_genecp.txt")


@pytest.fixture()
def gen_text_file_from_web(text_directory):
    return os.path.join(txt_path, "test_gen.txt")


@pytest.fixture()
def smd_TBME_solvent_parameters_text_file(txt_path):
    return os.path.join(txt_path, "smd_TBME.txt")


@pytest.fixture()
def Ni_def2tzvp_PCHOSi_svp_text_file(txt_path):
    return os.path.join(txt_path, "Ni_def2tzvp_PCHOSi_svp.txt")


############ Orca Fixtures ##################
# master orca test directory
@pytest.fixture()
def orca_test_directory(test_data_directory):
    return os.path.join(test_data_directory, "ORCATests")


# orca input files path and associated files
@pytest.fixture()
def inpfile_path(orca_test_directory):
    test_inpfile_path = os.path.join(orca_test_directory, "inputs")
    return os.path.abspath(test_inpfile_path)


# specific input files
@pytest.fixture()
def water_sp_input_path(inpfile_path):
    return os.path.join(inpfile_path, "water_sp.inp")


@pytest.fixture()
def water_opt_input_path(inpfile_path):
    return os.path.join(inpfile_path, "water_opt.inp")


@pytest.fixture()
def sdf_file(test_data_directory):
    return os.path.join(
        test_data_directory, "AtomsWrapperTest", "structure.sdf"
    )


# orca input files path and associated files
@pytest.fixture()
def orca_inputs_directory(orca_test_directory):
    orca_inputs_directory = os.path.join(orca_test_directory, "inputs")
    return os.path.abspath(orca_inputs_directory)


@pytest.fixture()
def orca_dias_directory(orca_test_directory):
    orca_dias_directory = os.path.join(orca_test_directory, "dias")
    return os.path.abspath(orca_dias_directory)


@pytest.fixture()
def water_sp_gas_input_path(orca_inputs_directory):
    return os.path.join(orca_inputs_directory, "water_dlpno_ccsdt_sp.inp")


@pytest.fixture()
def water_sp_solv_input_path(orca_inputs_directory):
    return os.path.join(orca_inputs_directory, "water_dlpno_ccsdt_sp_solv.inp")


@pytest.fixture()
def orca_epr_solv(orca_inputs_directory):
    return os.path.join(orca_inputs_directory, "ORCA_Test_0829.inp")


@pytest.fixture()
def orca_faulty_solv(orca_inputs_directory):
    return os.path.join(orca_inputs_directory, "faulty_solv.inp")


@pytest.fixture()
def orca_outputs_directory(orca_test_directory):
    orca_outputs_directory = os.path.join(orca_test_directory, "outputs")
    return os.path.abspath(orca_outputs_directory)


@pytest.fixture()
def water_sp_gas_path(orca_outputs_directory):
    return os.path.join(orca_outputs_directory, "water_dlpno_ccsdt_sp.out")


@pytest.fixture()
def water_sp_solv_path(orca_outputs_directory):
    return os.path.join(
        orca_outputs_directory, "water_dlpno_ccsdt_sp_solv.out"
    )


@pytest.fixture()
def water_output_gas_path(orca_outputs_directory):
    return os.path.join(orca_outputs_directory, "water_opt.out")


@pytest.fixture()
def orca_he_output_freq(orca_outputs_directory):
    return os.path.join(orca_outputs_directory, "He_freq.out")


@pytest.fixture()
def orca_co2_output(orca_outputs_directory):
    return os.path.join(orca_outputs_directory, "CO2.out")


@pytest.fixture()
def dlpno_ccsdt_sp_full_print(orca_outputs_directory):
    return os.path.join(
        orca_outputs_directory, "dlpno_ccsdt_singlepoint_neutral_in_cpcm.out"
    )


@pytest.fixture()
def hirshfeld_full_print(orca_outputs_directory):
    return os.path.join(
        orca_outputs_directory, "udc3_ts1_c15_sp_hirshfeld.out"
    )


@pytest.fixture()
def water_engrad_path(orca_outputs_directory):
    return os.path.join(orca_outputs_directory, "water_opt.engrad")


@pytest.fixture()
def orca_fixed_atoms(orca_outputs_directory):
    return os.path.join(orca_outputs_directory, "phenol_fixed_atoms.out")


@pytest.fixture()
def orca_fixed_bonds_and_angles(orca_outputs_directory):
    return os.path.join(
        orca_outputs_directory, "phenol_fixed_bond_and_angles.out"
    )


@pytest.fixture()
def orca_fixed_dihedral(orca_outputs_directory):
    return os.path.join(
        orca_outputs_directory, "phenylalanine_fixed_dihedral.out"
    )


@pytest.fixture()
def orca_errors_directory(orca_test_directory):
    orca_errors_directory = os.path.join(orca_test_directory, "error_files")
    return os.path.abspath(orca_errors_directory)


@pytest.fixture()
def gtoint_errfile(orca_errors_directory):
    return os.path.join(orca_errors_directory, "GTOInt_error.out")


# orca written files
@pytest.fixture()
def orca_written_files_directory(orca_test_directory):
    orca_written_files = os.path.join(orca_test_directory, "written_files")
    return orca_written_files


@pytest.fixture()
def orca_written_opt_file(orca_written_files_directory):
    return os.path.join(orca_written_files_directory, "orca_opt.inp")


@pytest.fixture()
def orca_written_opt_file_with_route(orca_written_files_directory):
    return os.path.join(
        orca_written_files_directory, "orca_opt_with_route.inp"
    )


@pytest.fixture()
def orca_written_modred_file(orca_written_files_directory):
    return os.path.join(orca_written_files_directory, "orca_modred.inp")


@pytest.fixture()
def orca_written_scan_file(orca_written_files_directory):
    return os.path.join(orca_written_files_directory, "orca_scan.inp")


@pytest.fixture()
def orca_written_ts_file(orca_written_files_directory):
    return os.path.join(orca_written_files_directory, "orca_ts.inp")


@pytest.fixture()
def orca_written_ts_from_nhc_singlet_log_file(orca_written_files_directory):
    return os.path.join(orca_written_files_directory, "orca_ts_from_log.inp")


@pytest.fixture()
def orca_written_sp_from_nhc_singlet_log_with_solvent_file(
    orca_written_files_directory,
):
    return os.path.join(
        orca_written_files_directory, "orca_sp_from_log_with_solvent.inp"
    )


@pytest.fixture()
def orca_written_he_monoatomic_opt_file(orca_written_files_directory):
    return os.path.join(
        orca_written_files_directory, "orca_he_monoatomic_opt.inp"
    )


# orca yaml files
@pytest.fixture()
def orca_yaml_settings_directory(orca_test_directory):
    return os.path.join(orca_test_directory, "project_yaml")


@pytest.fixture()
def orca_yaml_settings_defaults(orca_yaml_settings_directory):
    return os.path.join(orca_yaml_settings_directory, "defaults.yaml")


@pytest.fixture()
def orca_yaml_settings_gas_solv(orca_yaml_settings_directory):
    return os.path.join(orca_yaml_settings_directory, "gas_solv.yaml")


@pytest.fixture()
def orca_yaml_settings_solv(orca_yaml_settings_directory):
    return os.path.join(orca_yaml_settings_directory, "solv.yaml")


@pytest.fixture()
def orca_yaml_settings_gas_solv_project_name(orca_yaml_settings_directory):
    return os.path.join(orca_yaml_settings_directory, "gas_solv")


@pytest.fixture()
def orca_yaml_settings_solv_project_name(orca_yaml_settings_directory):
    return os.path.join(orca_yaml_settings_directory, "solv")


@pytest.fixture()
def orca_yaml_settings_orca_project_name(orca_yaml_settings_directory):
    return os.path.join(orca_yaml_settings_directory, "orca")


# test for structure.py
@pytest.fixture()
def structure_test_directory(test_data_directory):
    return os.path.join(test_data_directory, "StructuresTests")


@pytest.fixture()
def xyz_directory(structure_test_directory):
    return os.path.join(structure_test_directory, "xyz")


@pytest.fixture()
def single_molecule_xyz_file(xyz_directory):
    return os.path.join(xyz_directory, "crest_best.xyz")


@pytest.fixture()
def multiple_molecules_xyz_file(xyz_directory):
    return os.path.join(xyz_directory, "crest_conformers.xyz")


@pytest.fixture()
def utils_test_directory(test_data_directory):
    return os.path.join(test_data_directory, "YAMLTests")


@pytest.fixture()
def server_yaml_file(utils_test_directory):
    return os.path.join(utils_test_directory, "server.yaml")


### Server and JobRunner fixtures


@pytest.fixture()
def pbs_server(server_yaml_file):
    return Server.from_yaml(server_yaml_file)


@pytest.fixture()
def gaussian_jobrunner_no_scratch(pbs_server):
    return FakeGaussianJobRunner(server=pbs_server, scratch=False, fake=True)


@pytest.fixture()
def gaussian_jobrunner_scratch(tmpdir, pbs_server):
    return FakeGaussianJobRunner(
        scratch_dir=tmpdir, server=pbs_server, scratch=True, fake=True
    )


@pytest.fixture()
def orca_jobrunner_no_scratch(pbs_server):
    return FakeORCAJobRunner(server=pbs_server, scratch=False, fake=True)


@pytest.fixture()
def orca_jobrunner_scratch(tmpdir, pbs_server):
    return FakeORCAJobRunner(
        scratch_dir=tmpdir, server=pbs_server, scratch=True, fake=True
    )


@pytest.fixture()
def pymol_visualization_jobrunner(pbs_server):
    return PyMOLVisualizationJobRunner(server=pbs_server, scratch=False)


@pytest.fixture()
def pymol_movie_jobrunner(pbs_server):
    return PyMOLMovieJobRunner(server=pbs_server, scratch=False)


## conformers for testing
@pytest.fixture()
def methanol_molecules():
    # molecules for testing
    # methanol
    methanol = Molecule.from_pubchem(identifier="CO")
    # f = open("methanol.xyz", "w")
    # methanol.write_coordinates(f)

    # rotated methanol
    ase_atoms = methanol.to_ase()
    ase_atoms.rotate(90, [0, 0, 1])
    methanol_rot1 = Molecule.from_ase_atoms(ase_atoms)

    ase_atoms = methanol.to_ase()
    ase_atoms.rotate(20, [1, 1, 1])
    methanol_rot2 = Molecule.from_ase_atoms(ase_atoms)

    methanol_molecules = [methanol, methanol_rot1, methanol_rot2]

    return methanol_molecules


@pytest.fixture()
def methanol_and_ethanol():
    # molecules for testing
    # methanol
    methanol = Molecule.from_pubchem(identifier="CO")

    # ethanol
    ethanol = Molecule.from_pubchem(identifier="CCO")

    methanol_and_ethanol = [methanol, ethanol]
    return methanol_and_ethanol


@pytest.fixture()
def conformers_from_rdkit():
    """Generate multiple conformers for a complex molecule using RDKit."""
    smiles = "O=C([O-])CCn1c(=O)c(=O)[nH]c2cc([N+](=O)[O-])c(-n3ccc(C=NOCc4ccccc4)c3)cc21"
    mol = Chem.MolFromSmiles(smiles)
    mol = Chem.AddHs(mol)

    # Generate 3D conformers
    ps = rdDistGeom.ETKDGv3()
    ps.randomSeed = 0xD06F00D
    ps.numThreads = 10
    conf_ids = rdDistGeom.EmbedMultipleConfs(mol, numConfs=300, params=ps)

    # Ensure each conformer is extracted into its own unique RDKit Mol object
    conformers = []
    for conf_id in conf_ids:
        single_conf_mol = Chem.Mol(mol)  # Copy molecule structure
        single_conf_mol.RemoveAllConformers()  # Remove all existing conformers
        single_conf_mol.AddConformer(
            mol.GetConformer(conf_id), assignId=True
        )  # Add only this conformer
        conformers.append(single_conf_mol)

    # Verify that each conformer contains exactly one conformer
    for conf in conformers:
        assert (
            conf.GetNumConformers() == 1
        ), "Each conformer should contain exactly one conformer."

    # Convert to Molecule instances
    conformers_from_rdkit = [
        Molecule.from_rdkit_mol(conf) for conf in conformers
    ]

    return conformers_from_rdkit


<<<<<<< HEAD
## xtb fixtures
# master xtb test directory
@pytest.fixture()
def xtb_test_directory(test_data_directory):
    return os.path.join(test_data_directory, "XTBTests")


# @pytest.fixture()
# def xtb_inputs_directory(xtb_test_directory):
#     return os.path.join(xtb_test_directory, "inputs")


@pytest.fixture()
def xtb_outputs_directory(xtb_test_directory):
    return os.path.join(xtb_test_directory, "outputs")


@pytest.fixture()
def xtb_sp_outfile(xtb_outputs_directory):
    xtb_sp_outfile = os.path.join(xtb_outputs_directory, "water_sp.out")
    return xtb_sp_outfile


@pytest.fixture()
def xtb_opt_outfile(xtb_outputs_directory):
    xtb_opt_outfile = os.path.join(xtb_outputs_directory, "water_opt.out")
    return xtb_opt_outfile


@pytest.fixture()
def xtb_opt_gbsa_outfile(xtb_outputs_directory):
    xtb_opt_gbsa_outfile = os.path.join(
        xtb_outputs_directory, "pyridine_opt_acetonitrile.out"
    )
    return xtb_opt_gbsa_outfile


@pytest.fixture()
def xtb_hess_outfile(xtb_outputs_directory):
    xtb_hess_outfile = os.path.join(
        xtb_outputs_directory, "pyridine_hess_acetonitrile.out"
    )
    return xtb_hess_outfile
=======
@pytest.fixture()
def io_test_directory(test_data_directory):
    return os.path.join(test_data_directory, "IOTests")


@pytest.fixture()
def excel_file(io_test_directory):
    return os.path.join(io_test_directory, "test.xlsx")


## fixtures for mixins
@pytest.fixture
def temp_text_file():
    with tempfile.NamedTemporaryFile("w+", delete=False) as tmp:
        tmp.write("Line1\nLine2\n")
        tmp_name = tmp.name
    yield tmp_name
    os.remove(tmp_name)


@pytest.fixture
def dummy_yaml_file():
    class DummyYAMLFile:
        def __init__(self):
            self.filename = "dummy.yaml"
            self.content_lines_string = yaml.dump(
                {"key1": "value1", "key2": "value2"}
            )

        @property
        def yaml_contents_dict(self):
            return yaml.safe_load(self.content_lines_string)

        @property
        def yaml_contents_keys(self):
            return self.yaml_contents_dict.keys()

        @property
        def yaml_contents_values(self):
            return self.yaml_contents_dict.values()

        def yaml_contents_by_key(self, key):
            return self.yaml_contents_dict.get(key)

    return DummyYAMLFile()


@pytest.fixture
def temp_folder_with_files():
    with tempfile.TemporaryDirectory() as tmpdir:
        file1 = os.path.join(tmpdir, "test1.txt")
        file2 = os.path.join(tmpdir, "test2.log")
        with open(file1, "w") as f:
            f.write("Test file 1")
        with open(file2, "w") as f:
            f.write("Test file 2")
        yield tmpdir, file1, file2


# pytest fixtures for Popen
@pytest.fixture
def mock_popen(mocker):
    """Fixture to mock subprocess.Popen."""
    return mocker.patch("subprocess.Popen")


@pytest.fixture(scope="session")
def session_mocker(pytestconfig):
    """Session-scoped mocker fixture for patching during the test session."""
    from unittest.mock import MagicMock

    mocker = MockerFixture(pytestconfig)
    mock = MagicMock()
    mocker.patch = mock.patch
    mocker.patch.object = mock.patch.object
    yield mocker
    mocker.resetall()


@pytest.fixture(scope="session")
def tests_logger():
    """Fixture to configure the root logger for tests."""
    logger = logging.getLogger()  # Root logger
    logger.setLevel(logging.INFO)
    logger.handlers = []  # Clear handlers to avoid conflicts
    logger.propagate = True
    # Set environment variable to signal test mode
    os.environ["TEST_MODE"] = "1"
    yield logger
    # Clean up
    logger.handlers = []
    os.environ.pop("TEST_MODE", None)


@pytest.fixture
def capture_log(caplog, tests_logger):
    """Fixture to capture log messages."""
    caplog.set_level(logging.INFO, logger="")  # Capture root logger
    yield caplog
>>>>>>> 7d521586
<|MERGE_RESOLUTION|>--- conflicted
+++ resolved
@@ -956,51 +956,6 @@
     return conformers_from_rdkit
 
 
-<<<<<<< HEAD
-## xtb fixtures
-# master xtb test directory
-@pytest.fixture()
-def xtb_test_directory(test_data_directory):
-    return os.path.join(test_data_directory, "XTBTests")
-
-
-# @pytest.fixture()
-# def xtb_inputs_directory(xtb_test_directory):
-#     return os.path.join(xtb_test_directory, "inputs")
-
-
-@pytest.fixture()
-def xtb_outputs_directory(xtb_test_directory):
-    return os.path.join(xtb_test_directory, "outputs")
-
-
-@pytest.fixture()
-def xtb_sp_outfile(xtb_outputs_directory):
-    xtb_sp_outfile = os.path.join(xtb_outputs_directory, "water_sp.out")
-    return xtb_sp_outfile
-
-
-@pytest.fixture()
-def xtb_opt_outfile(xtb_outputs_directory):
-    xtb_opt_outfile = os.path.join(xtb_outputs_directory, "water_opt.out")
-    return xtb_opt_outfile
-
-
-@pytest.fixture()
-def xtb_opt_gbsa_outfile(xtb_outputs_directory):
-    xtb_opt_gbsa_outfile = os.path.join(
-        xtb_outputs_directory, "pyridine_opt_acetonitrile.out"
-    )
-    return xtb_opt_gbsa_outfile
-
-
-@pytest.fixture()
-def xtb_hess_outfile(xtb_outputs_directory):
-    xtb_hess_outfile = os.path.join(
-        xtb_outputs_directory, "pyridine_hess_acetonitrile.out"
-    )
-    return xtb_hess_outfile
-=======
 @pytest.fixture()
 def io_test_directory(test_data_directory):
     return os.path.join(test_data_directory, "IOTests")
@@ -1100,4 +1055,48 @@
     """Fixture to capture log messages."""
     caplog.set_level(logging.INFO, logger="")  # Capture root logger
     yield caplog
->>>>>>> 7d521586
+
+
+## xtb fixtures
+# master xtb test directory
+@pytest.fixture()
+def xtb_test_directory(test_data_directory):
+    return os.path.join(test_data_directory, "XTBTests")
+
+
+# @pytest.fixture()
+# def xtb_inputs_directory(xtb_test_directory):
+#     return os.path.join(xtb_test_directory, "inputs")
+
+
+@pytest.fixture()
+def xtb_outputs_directory(xtb_test_directory):
+    return os.path.join(xtb_test_directory, "outputs")
+
+
+@pytest.fixture()
+def xtb_sp_outfile(xtb_outputs_directory):
+    xtb_sp_outfile = os.path.join(xtb_outputs_directory, "water_sp.out")
+    return xtb_sp_outfile
+
+
+@pytest.fixture()
+def xtb_opt_outfile(xtb_outputs_directory):
+    xtb_opt_outfile = os.path.join(xtb_outputs_directory, "water_opt.out")
+    return xtb_opt_outfile
+
+
+@pytest.fixture()
+def xtb_opt_gbsa_outfile(xtb_outputs_directory):
+    xtb_opt_gbsa_outfile = os.path.join(
+        xtb_outputs_directory, "pyridine_opt_acetonitrile.out"
+    )
+    return xtb_opt_gbsa_outfile
+
+
+@pytest.fixture()
+def xtb_hess_outfile(xtb_outputs_directory):
+    xtb_hess_outfile = os.path.join(
+        xtb_outputs_directory, "pyridine_hess_acetonitrile.out"
+    )
+    return xtb_hess_outfile