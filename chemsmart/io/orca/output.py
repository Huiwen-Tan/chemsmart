--- conflicted
+++ resolved
@@ -133,7 +133,34 @@
         cb = CoordinateBlock(coordinate_block=coordinates_block_lines_list)
         return cb
 
-<<<<<<< HEAD
+    def _get_first_structure_coordinates_block_in_output(self):
+        """Obtain the first structure coordinates block in the output file."""
+        coordinates_block_lines_list = []
+        pattern = re.compile(standard_coord_pattern)
+        found_header = False
+
+        for line in self.contents:
+            # Start collecting after finding the header
+            if "CARTESIAN COORDINATES (ANGSTROEM)" in line:
+                found_header = True
+                continue  # Skip the header line itself
+
+            # If we've found the header, process lines
+            if found_header:
+                match = pattern.match(line)
+                if match:
+                    # Extract the last 4 elements (symbol, x, y, z) and join with double spaces
+                    coord_line = "  ".join(line.split()[-4:])
+                    coordinates_block_lines_list.append(coord_line)
+                elif (
+                    coordinates_block_lines_list
+                ):  # Stop if we hit a non-matching line after collecting coords
+                    break
+
+        # Return CoordinateBlock instance
+        cb = CoordinateBlock(coordinate_block=coordinates_block_lines_list)
+        return cb
+
     @property
     def frozen_atoms(self):
         frozen_atoms, _, _, _ = self._get_constraints
@@ -200,8 +227,6 @@
                 )
         return frozen_atoms, constrained_bond_lengths, constrained_bond_angles, constrained_dihedrals
 
-=======
->>>>>>> 31ddc382
     def _get_first_structure_coordinates_block_in_output(self):
         """Obtain the first structure coordinates block in the output file."""
         coordinates_block_lines_list = []
