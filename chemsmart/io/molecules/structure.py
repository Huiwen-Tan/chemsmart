import copy
import logging
import os
from functools import cached_property, lru_cache

import networkx as nx
import numpy as np
from ase import units
from ase.io import read as ase_read
from ase.symbols import Symbols
from rdkit import Chem
from rdkit.Chem import rdchem
from rdkit.Geometry import Point3D
from scipy.spatial.distance import cdist

from chemsmart.io.molecules import get_bond_cutoff
from chemsmart.utils.geometry import is_collinear
from chemsmart.utils.periodictable import PeriodicTable as pt
from chemsmart.utils.utils import file_cache, string2index_1based

p = pt()

logger = logging.getLogger(__name__)


class Molecule:
    """Class to represent a molcular structure.

    Parameters:

    symbols: a list of symbols.
    positions: a numpy array of atomic positions
        The shape of the array should be (n, 3) where n is the number
        of atoms in the molecule.
    charge: integer
        The charge of the molecule.
    multiplicity: integer
        The multiplicity of the molecule.
    frozen_atoms: list of integers, one for each atom, indicating which atoms are frozen.
        Follows Gaussian input file format where -1 denotes frozen atoms
        and 0 denotes relaxed atoms.
    pbc_conditions: list of integers
        The periodic boundary conditions for the molecule.
    translation_vectors: list of lists
        The translation vectors for the molecule.
    energy: float
        The energy of the molecule in eV.
    forces: numpy array
        The forces on the atoms in the molecule in eV/Å.
    velocities: numpy array
        The velocities of the atoms in the molecule.
    info: dict
        A dictionary containing additional information about the molecule.
    """

    def __init__(
        self,
        symbols=None,
        positions=None,
        charge=None,
        multiplicity=None,
        frozen_atoms=None,
        pbc_conditions=None,
        translation_vectors=None,
        energy=None,
        forces=None,
        velocities=None,
        vibrational_frequencies=None,
        vibrational_reduced_masses=None,
        vibrational_force_constants=None,
        vibrational_ir_intensities=None,
        vibrational_mode_symmetries=None,
        vibrational_modes=None,
        info=None,
    ):
        """
        Initialize molecular structure with atomic and quantum properties.
        """
        self.symbols = symbols
        self._positions = positions
        self.charge = charge
        self.multiplicity = multiplicity
        self.frozen_atoms = frozen_atoms
        self.pbc_conditions = pbc_conditions
        self.translation_vectors = translation_vectors
        self._energy = energy
        self.forces = forces
        self.velocities = velocities
        self.info = info
        self._num_atoms = len(self.symbols)

        # Define bond order classification multipliers (avoiding redundancy)
        # use the relationship between bond orders and bond lengths from J. Phys. Chem. 1959, 63, 8, 1346
        #                 1/Ls^3 : 1/Ld^3 : 1/Lt^3 = 2 : 3 : 4
        # From experimental data, the aromatic bond length in benzene is ~1.39 Å,
        # which is between single (C–C, ~1.54 Å) and double (C=C, ~1.34 Å) bonds.
        # Interpolate the aromatic bond length as L_ar ≈ L_s × (4/5)**1/3
        self.bond_length_multipliers = {
            "single": 1.0,
            "aromatic": (4 / 5) ** (1.0 / 3),  # Aromatic bond approximation
            "double": (2 / 3) ** (1.0 / 3),
            "triple": (1 / 2) ** (1.0 / 3),
        }

        # Validate essential molecular data
        if self.symbols is None or self.positions is None:
            raise ValueError(
                "Molecule must have symbols and positions defined."
            )

        # Ensure non-empty structure
        if len(self.symbols) == 0:
            raise ValueError("The number of symbols should not be empty!")

        # Validate symbols-positions consistency
        if len(self.symbols) != len(self.positions):
            logger.debug(f"Number of symbols: {len(self.symbols)}")
            logger.debug(f"Number of positions: {len(self.positions)}")
            logger.debug(f"Symbols: {self.symbols}")
            logger.debug(f"Positions: {self.positions}")
            raise ValueError(
                "The number of symbols and positions should be the same!"
            )

        self.vibrational_frequencies = (
            []
            if vibrational_frequencies is None
            else list(vibrational_frequencies)
        )
        self.vibrational_reduced_masses = (
            []
            if vibrational_reduced_masses is None
            else list(vibrational_reduced_masses)
        )
        self.vibrational_force_constants = (
            []
            if vibrational_force_constants is None
            else list(vibrational_force_constants)
        )
        self.vibrational_ir_intensities = (
            []
            if vibrational_ir_intensities is None
            else list(vibrational_ir_intensities)
        )
        self.vibrational_mode_symmetries = (
            []
            if vibrational_mode_symmetries is None
            else list(vibrational_mode_symmetries)
        )
        # modes is a list of (num_atoms x 3) arrays; keep as-is if provided
        self.vibrational_modes = (
            [] if vibrational_modes is None else vibrational_modes
        )

    def __len__(self):
        """
        Return the number of atoms in the molecule.
        """
        return len(self.chemical_symbols)

    def __getitem__(self, idx):
        """
        Get subset of molecule using 1-based indexing.

        Interprets the input idx as 1-based indices by index adjustment (i - 1).
        The method assumes that idx contains 1-based indices (e.g., [1, 2, 3]),
        so it subtracts 1 to convert them to Python's zero-based indexing.
        """
        symbols = [self.symbols[i - 1] for i in idx]
        positions = [self.positions[i - 1] for i in idx]
        return type(self)(symbols=symbols, positions=positions)

    @property
    def energy(self):
        """
        Total molecular energy in eV.
        """
        return self._energy

    @energy.setter
    def energy(self, value):
        """
        Set the molecular energy.
        """
        self._energy = value

    @property
    def positions(self):
        return self._positions

    @positions.setter
    def positions(self, value):
        arr = np.asarray(value, dtype=float)
        if arr.ndim != 2 or arr.shape[1] != 3:
            raise ValueError(f"positions must be (N, 3); got {arr.shape}")
        # store a copy to avoid accidental aliasing
        self._positions = arr.copy()

    @property
    def empirical_formula(self):
        """
        Empirical chemical formula using Hill notation.
        """
        return Symbols.fromsymbols(self.symbols).get_chemical_formula(
            mode="hill", empirical=True
        )

    @property
    def mass(self):
        """
        Total molecular mass using standard atomic masses.
        """
        return sum(p.to_atomic_mass(symbol) for symbol in self.symbols)

    @property
    def natural_abundance_weighted_mass(self):
        """
        Molecular mass weighted by natural isotope abundances.
        """
        return sum(
            p.to_weighted_atomic_mass_by_abundance(symbol)
            for symbol in self.symbols
        )

    @property
    def most_abundant_mass(self):
        """
        Molecular mass using most abundant isotopes.
        """
        return sum(
            p.to_most_abundant_atomic_mass(symbol) for symbol in self.symbols
        )

    @property
    def masses(self):
        """
        Numpy array of atomic masses of the molecule.
        """
        return np.array([p.to_atomic_mass(symbol) for symbol in self.symbols])

    @property
    def natural_abundance_weighted_masses(self):
        """
        Array of natural abundance weighted atomic masses.
        """
        return np.array(
            [
                p.to_weighted_atomic_mass_by_abundance(symbol)
                for symbol in self.symbols
            ]
        )

    @property
    def most_abundant_masses(self):
        """
        Array of most abundant isotope masses for each atom.
        """
        return np.array(
            [p.to_most_abundant_atomic_mass(symbol) for symbol in self.symbols]
        )

    @property
    def center_of_mass(self):
        """
        Compute the center of mass of the molecule.
        """
        return np.average(self.positions, axis=0, weights=self.masses)

    @property
    def chemical_formula(self):
        """
        Get the chemical formula in Hill notation.
        """
        return self.get_chemical_formula()

    @cached_property
    def chemical_symbols(self):
        """
        Return a list of chemical symbols strings
        """
        if self.symbols is not None:
            return list(self.symbols)

    @property
    def atomic_radii_list(self):
        """Return a list of atomic radii for each atom in the molecule."""
        return [p.covalent_radius(symbol) for symbol in self.symbols]

    @property
    def vdw_radii_list(self):
        """Return a list of van der Waals radii for each atom in the molecule."""
        return [p.vdw_radius(symbol) for symbol in self.symbols]

    @property
    def estimated_dispersion(self):
        """Estimated dispersion parameter for Voronoi tessellation.
        Returns:
        - dispersion (float): Estimated maximum distance for adjacent points.
        """
        n_points = self.distance_matrix.shape[0]
        max_distance = np.max(
            self.distance_matrix[np.triu_indices(n_points, k=1)]
        )

        max_radii_sum = 0.0
        radii = np.array(self.vdw_radii_list)
        if len(radii) != n_points:
            raise ValueError("Number of radii must match number of points.")
        for i in range(n_points):
            for j in range(i + 1, n_points):
                radii_sum = radii[i] + radii[j]
                max_radii_sum = max(max_radii_sum, radii_sum)

        # Use a factor of 1.5 to ensure sufficient dispersion for Voronoi tessellation
        dispersion = max(max_distance, max_radii_sum) * 1.5  # add 50% buffer
        return dispersion

    @property
    def voronoi_dirichlet_occupied_volume(self):
        """Calculate the occupied volume of the molecule using Voronoi-Dirichlet tessellation.

        Note: This method requires the pyvoro package, which can be installed with:
            pip install chemsmart[voronoi]
        Note: pyvoro requires Python < 3.12
        """
        from chemsmart.utils.geometry import (
            calculate_voronoi_dirichlet_occupied_volume,
        )

        return calculate_voronoi_dirichlet_occupied_volume(
            coords=self.positions,
            radii=self.vdw_radii_list,
            dispersion=self.estimated_dispersion,
        )

    @property
    def voronoi_dirichlet_polyhedra_occupied_volume(self):
        """Calculate the occupied volume of the molecule using Voronoi-Dirichlet Polyhedra (VDP)."""
        from chemsmart.utils.geometry import (
            calculate_molecular_volume_vdp,
        )

        return calculate_molecular_volume_vdp(
            coordinates=self.positions,
            vdw_radii=self.vdw_radii_list,
        )

    @property
    def crude_volume_by_atomic_radii(self):
        """Calculate the crude occupied volume of the molecule using atomic radii."""
        from chemsmart.utils.geometry import calculate_crude_occupied_volume

        return calculate_crude_occupied_volume(
            coords=self.positions, radii=self.atomic_radii_list
        )

    @property
    def crude_volume_by_vdw_radii(self):
        """Calculate the crude occupied volume of the molecule using van der Waals radii."""
        from chemsmart.utils.geometry import calculate_crude_occupied_volume

        return calculate_crude_occupied_volume(
            coords=self.positions, radii=self.vdw_radii_list
        )

    @property
    def vdw_volume(self):
        """Calculate the occupied volume of the molecule using van der Waals radii.

        Uses pairwise overlap correction. For more accurate results on complex
        molecules, consider using ``grid_vdw_volume`` instead.

        See Also
        --------
        grid_vdw_volume : Grid-based volume (more accurate for complex molecules)
        vdw_volume_from_rdkit : RDKit's grid-based implementation
        """
        from chemsmart.utils.geometry import calculate_vdw_volume

        return calculate_vdw_volume(
            coords=self.positions, radii=self.vdw_radii_list
        )

    @property
    def grid_vdw_volume(self):
        """Calculate the VDW volume using grid-based numerical integration.

        This method places the molecule in a 3D grid and counts grid points
        that fall inside any atomic VDW sphere. This approach correctly handles
        all orders of atomic overlaps and provides more accurate volume estimates
        for complex molecules compared to the pairwise method.

        This implementation is similar to RDKit's DoubleCubicLatticeVolume
        algorithm.

        Returns
        -------
        float
            Volume in cubic Ångstroms (Å³).

        See Also
        --------
        vdw_volume : Faster pairwise overlap method
        vdw_volume_from_rdkit : RDKit's native implementation
        """
        from chemsmart.utils.geometry import calculate_grid_vdw_volume

        return calculate_grid_vdw_volume(
            coords=self.positions, radii=self.vdw_radii_list
        )

    @property
    def vdw_volume_from_rdkit(self):
        """Calculate the van der Waals volume of the molecule using RDKit."""
        from rdkit.Chem.rdMolDescriptors import DoubleCubicLatticeVolume

        dclv = DoubleCubicLatticeVolume(self.to_rdkit())
        volume = dclv.GetVDWVolume()
        return volume

    @property
    def num_atoms(self):
        """
        Return the number of atoms in the molecule.
        """
        return self._num_atoms

    @num_atoms.setter
    def num_atoms(self, value):
        """
        Set the number of atoms in the molecule.
        """
        self._num_atoms = value

    @property
    def pbc(self):
        """
        Return the periodic boundary conditions.
        """
        if self.pbc_conditions is not None:
            return all(i == 0 for i in self.pbc_conditions)

    @property
    def is_chiral(self):
        """
        Check if molecule is chiral or not.
        """
        return Chem.FindMolChiralCenters(self.to_rdkit(), force=True) != []

    @property
    def is_aromatic(self):
        """
        Check if molecule is aromatic or not.
        """
        mol = self.to_rdkit()
        return any(atom.GetIsAromatic() for atom in mol.GetAtoms())

    @property
    def is_ring(self):
        """
        Check if molecule is a ring or not.
        """
        return Chem.GetSymmSSSR(self.to_rdkit()) != []

    @property
    def is_monoatomic(self):
        """
        Check if molecule is monoatomic or not.
        """
        return self.num_atoms == 1

    @property
    def is_diatomic(self):
        """
        Check if molecule is diatomic or not.
        """
        return self.num_atoms == 2

    @property
    def is_linear(self):
        """
        Check if molecule is linear or not.
        """
        if self.num_atoms <= 2:
            return True
        else:
            if self.num_atoms == 3:
                return is_collinear(self.positions)
            else:
                from sklearn.decomposition import PCA

                # Use PCA to check if all atoms lie on one principal axis
                pca = PCA(n_components=1)
                pca.fit(self.positions)
                reconstructed = pca.inverse_transform(
                    pca.transform(self.positions)
                )
                error = np.linalg.norm(
                    self.positions - reconstructed, axis=1
                ).max()
                return error < 1e-2

    @property
    def moments_of_inertia_tensor(self):
        """
        Calculate the moment of inertia tensor of the molecule.
        """
        moi_tensor, _, _ = self._get_moments_of_inertia
        return np.array(moi_tensor)

    @property
    def moments_of_inertia(self):
        """
        Obtain moments of inertia from molecular structure
        along principal axes as a list.
        """
        if self.is_monoatomic:
            return [0.0, 0.0, 0.0]
        else:
            _, eigenvalues, _ = self._get_moments_of_inertia
            return eigenvalues

    @property
    def moments_of_inertia_weighted_mass(self):
        """
        Get moments of inertia using natural abundance weighted masses.
        """
        if self.is_monoatomic:
            return [0.0, 0.0, 0.0]
        else:
            _, eigenvalues, _ = self._get_moments_of_inertia_weighted_mass
            return eigenvalues

    @property
    def moments_of_inertia_most_abundant_mass(self):
        """
        Get moments of inertia using most abundant isotope masses.
        """
        if self.is_monoatomic:
            return [0.0, 0.0, 0.0]
        else:
            _, eigenvalues, _ = self._get_moments_of_inertia_most_abundant_mass
            return eigenvalues

    @property
    def moments_of_inertia_principal_axes(self):
        """
        Obtain moments of inertia along principal axes from molecular structure.
        """
        _, _, eigenvectors = self._get_moments_of_inertia
        return eigenvectors

    @cached_property
    def _get_moments_of_inertia(self):
        """
        Calculate the moments of inertia of the molecule.
        Units of amu Å^2.
        """
        if self.num_atoms == 1:
            return np.zeros(3)
        else:
            from chemsmart.utils.geometry import calculate_moments_of_inertia

            return calculate_moments_of_inertia(self.masses, self.positions)

    @cached_property
    def _get_moments_of_inertia_weighted_mass(self):
        """
        Calculate the moments of inertia of the molecule. Use natural abundance weighted masses.
        Units of amu Å^2.
        """
        if self.num_atoms == 1:
            return np.zeros(3)
        else:
            from chemsmart.utils.geometry import calculate_moments_of_inertia

            return calculate_moments_of_inertia(
                self.natural_abundance_weighted_masses, self.positions
            )

    @cached_property
    def _get_moments_of_inertia_most_abundant_mass(self):
        """
        Calculate the moments of inertia of the molecule. Use most abundant masses.
        Units of amu Å^2.
        """
        if self.num_atoms == 1:
            return np.zeros(3)
        else:
            from chemsmart.utils.geometry import calculate_moments_of_inertia

            return calculate_moments_of_inertia(
                self.most_abundant_masses, self.positions
            )

    @cached_property
    def rotational_temperatures(self):
        """
        Obtain the rotational temperatures of the molecule in K.
        Θ_r,i = h^2 / (8 * pi^2 * I_i * k_B) for i = x, y, z
        """
        moi_in_SI_units = [
            float(i) * units._amu * (1 / units.m) ** 2
            for i in self.moments_of_inertia
        ]
        return [
            units._hplanck**2 / (8 * np.pi**2 * moi_in_SI_units[i] * units._k)
            for i in range(3)
        ]

    def get_chemical_formula(self, mode="hill", empirical=False):
        """
        Get chemical formula with flexible formatting options.
        """
        if self.symbols is not None:
            return Symbols.fromsymbols(self.symbols).get_chemical_formula(
                mode=mode, empirical=empirical
            )

    def get_distance(self, idx1, idx2):
        """
        Calculate the distance between two points.
        Use 1-based indexing for idx1 and idx2.
        """
        return np.linalg.norm(
            self.positions[idx1 - 1] - self.positions[idx2 - 1]
        )

    def get_angle(self, idx1, idx2, idx3):
        """
        Calculate the angle between three points.
        Use 1-based indexing for idx1, idx2, and idx3.
        """
        return self.get_angle_from_positions(
            self.positions[idx1 - 1],
            self.positions[idx2 - 1],
            self.positions[idx3 - 1],
        )

    def get_angle_from_positions(self, position1, position2, position3):
        """
        Calculate the angle between three points.
        """
        v1 = position1 - position2
        v2 = position3 - position2
        cos_theta = np.dot(v1, v2) / (np.linalg.norm(v1) * np.linalg.norm(v2))
        return np.degrees(np.arccos(cos_theta))

    def get_dihedral(self, idx1, idx2, idx3, idx4):
        """
        Calculate the dihedral angle between four points, about bond formed by idx2 and idx3.
        Use 1-based indexing for idx1, idx2, idx3, and idx4.
        """
        return self.get_dihedral_from_positions(
            self.positions[idx1 - 1],
            self.positions[idx2 - 1],
            self.positions[idx3 - 1],
            self.positions[idx4 - 1],
        )

    def get_dihedral_from_positions(
        self, position1, position2, position3, position4
    ):
        """
        Calculate the dihedral angle between four points.
        """
        v1 = position1 - position2
        v2 = position3 - position2
        v3 = position4 - position3
        n1 = np.cross(v1, v2)
        n2 = np.cross(v2, v3)
        x = np.dot(n1, n2)
        y = np.dot(np.cross(n1, v2), n2)
        return np.degrees(np.arctan2(y, x))

    def copy(self):
        """
        Create a deep copy of the molecule.
        """
        return copy.deepcopy(self)

    @property
    def has_vibrations(self) -> bool:
        """True if any vibrational frequencies are present."""
        return bool(self.vibrational_frequencies)

    @property
    def num_vib_frequencies(self) -> int:
        """Number of vibrational frequencies available."""
        return len(self.vibrational_frequencies)

    @property
    def num_vib_modes(self) -> int:
        """Number of normal modes available."""
        return len(self.vibrational_modes)

    @classmethod
    def from_coordinate_block_text(cls, coordinate_block):
        """
        Create molecule from coordinate block text.
        """
        cb = CoordinateBlock(coordinate_block=coordinate_block)
        return cls(
            symbols=cb.symbols,
            positions=cb.positions,
            frozen_atoms=cb.constrained_atoms,
            translation_vectors=cb.translation_vectors,
        )

    @classmethod
    def from_symbols_and_positions_and_pbc_conditions(
        cls, list_of_symbols, positions, pbc_conditions=None
    ):
        """
        Create molecule from symbols, positions and periodic boundary conditions.
        """
        return cls(
            symbols=Symbols.fromsymbols(list_of_symbols),
            positions=positions,
            pbc_conditions=pbc_conditions,
        )

    @classmethod
    def from_filepath(cls, filepath, index="-1", return_list=False, **kwargs):
        """
        Create molecule from various file formats.
        """
        filepath = os.path.abspath(filepath)
        if not os.path.exists(filepath):
            raise FileNotFoundError(f"{filepath} could not be found!")

        if os.path.getsize(filepath) == 0:
            return None

        molecule = cls._read_filepath(
            filepath, index=index, return_list=return_list, **kwargs
        )
        if return_list and not isinstance(molecule, list):
            return [molecule]
        else:
            return molecule

    @classmethod
    def _read_filepath(cls, filepath, index, return_list, **kwargs):
        """
        Internal method to read molecular data from various file formats.
        """
        basename = os.path.basename(filepath)

        if basename.endswith(".xyz"):
            logger.debug(f"Reading xyz file: {filepath}")
            return cls._read_xyz_file(
                filepath=filepath,
                index=index,
                return_list=return_list,
            )

        if basename.endswith(".sdf"):
            return cls._read_sdf_file(filepath)

        if basename.endswith((".com", ".gjf")):
            return cls._read_gaussian_inputfile(filepath)

        if basename.endswith(".log"):
            return cls._read_gaussian_logfile(filepath, index, **kwargs)

        if basename.endswith(".inp"):
            return cls._read_orca_inputfile(filepath, **kwargs)

        if basename.endswith(".out"):
            from chemsmart.utils.io import get_program_type_from_file

            program = get_program_type_from_file(filepath)
            if program == "orca":
                return cls._read_orca_outfile(filepath, index, **kwargs)
            if program == "gaussian":
                return cls._read_gaussian_logfile(filepath, index, **kwargs)
            raise ValueError(
                f"Unsupported .out file program type: {program}. "
                "Only Gaussian and ORCA are currently supported."
            )

        if basename.endswith(".xtbout"):
            return cls._read_xtb_outfile(filepath, index, **kwargs)

        if basename.endswith(".gro"):
            return cls._read_gromacs_gro(filepath, index, **kwargs)

        if basename.endswith(".trr"):
            return cls._read_gromacs_trr(filepath, index, **kwargs)

        # if basename.endswith(".traj"):
        #     return cls._read_traj_file(filepath, index, **kwargs)

        if basename.endswith((".cdx", ".cdxml")):
            return cls._read_chemdraw_file(
                filepath=filepath,
                index=index,
                return_list=return_list,
            )

        return cls._read_other(filepath, index, **kwargs)

    @classmethod
    def _read_xyz_file(cls, filepath, index=":", return_list=False):
        """
        Read XYZ format molecular structure file.
        """
        from chemsmart.io.xyz.xyzfile import XYZFile

        xyz_file = XYZFile(filename=filepath)
        molecules = xyz_file.get_molecules(
            index=index, return_list=return_list
        )
        return molecules

    @staticmethod
    @file_cache()
    def _read_sdf_file(filepath):
        """
        Read SDF format molecular structure file.
        """
        from chemsmart.io.file import SDFFile

        sdf_file = SDFFile(filepath)
        return sdf_file.molecule

    @staticmethod
    @file_cache()
    def _read_gaussian_inputfile(filepath):
        """
        Read Gaussian input file (.com/.gjf) format.
        """
        from chemsmart.io.gaussian.input import Gaussian16Input

        try:
            g16_input = Gaussian16Input(filename=filepath)
            return g16_input.molecule
        except ValueError as e:
            # log the error or raise a more specific exception
            raise ValueError(
                f"Failed to read Gaussian input file {filepath}: {str(e)}"
            ) from e

    @staticmethod
    @file_cache()
    def _read_gaussian_logfile(filepath, index, **kwargs):
        """
        Returns a list of molecules.
        """
        from chemsmart.io.gaussian.output import Gaussian16Output

        g16_output = Gaussian16Output(filename=filepath, **kwargs)
        return g16_output.get_molecule(index=index)

    @staticmethod
    @file_cache()
    def _read_orca_inputfile(filepath):
        """
        Read ORCA input file (.inp) format.

        Args:
            filepath (str): Path to ORCA input file

        Returns:
            Molecule: Molecule object from ORCA input file
        """
        from chemsmart.io.orca.input import ORCAInput

        orca_input = ORCAInput(filename=filepath)
        return orca_input.molecule

    @staticmethod
    @file_cache()
    def _read_orca_outfile(filepath, index):
        """
        Read ORCA output file (.out) format.

        Args:
            filepath (str): Path to ORCA output file
            index (str or int): Index for multi-structure files

        Returns:
            Molecule: Molecule object from ORCA output file

        Note:
            TODO: Improve ORCAOutput object so that all structures
            can be obtained and returned via index
        """
        # TODO: to improve ORCAOutput object so that all the structures
        #  can be obtained and returned via index
        from chemsmart.io.orca.output import ORCAOutput

        orca_output = ORCAOutput(filename=filepath)
        return orca_output.get_molecule(index=index)

    @classmethod
    def _read_chemdraw_file(cls, filepath, index="-1", return_list=False):
        """
        Read ChemDraw file (.cdx or .cdxml) format.

        Args:
            filepath (str): Path to ChemDraw file (.cdx or .cdxml)
            index (str or int): Index for multi-structure files.
                Use "-1" for last molecule, ":" for all, or 1-based integer.
            return_list (bool): If True, return a list of molecules.

        Returns:
            Molecule or list[Molecule]: Molecule object(s) from ChemDraw file.

        Note:
            - .cdxml files are XML-based ChemDraw format.
            - .cdx files are binary ChemDraw format.
            - RDKit's MolsFromCDXMLFile supports both formats.
            - 3D coordinates are generated using RDKit's EmbedMolecule.
        """
        from chemsmart.io.file import CDXFile

        chemdraw_file = CDXFile(filename=filepath)
        return chemdraw_file.get_molecules(
            index=index, return_list=return_list
        )

    # @staticmethod
    # @file_cache()
    # def _read_gromacs_gro(filepath, index, **kwargs):
    #     # TODO: add handling of index
    #     from chemsmart.io.gromacs.outputs import GroGroOutput
    #
    #     gro_output = GroGroOutput(filename=filepath)
    #     return gro_output.get_gro()
    #
    # @staticmethod
    # @file_cache()
    # def _read_gromacs_trr(filepath, index, **kwargs):
    #     from chemsmart.io.gromacs.outputs import GroTrrOutput
    #
    #     trr_output = GroTrrOutput(filename=filepath)
    #     return trr_output.get_atoms(index=index)

    @staticmethod
    @file_cache()
    def _read_other(filepath, index, **kwargs):
        """
        Reads a file using ASE and returns a Molecule object.
        """
        from .atoms import AtomsChargeMultiplicity

        # supplied index is 1-indexed, thus need to convert
        index = string2index_1based(index)

        ase_atoms = ase_read(filepath, index=index, **kwargs)
        logger.debug(f"Read ASE atoms: {ase_atoms} at index {index}")

        if isinstance(ase_atoms, list):
            logger.debug(f"Read {len(ase_atoms)} ASE atoms.")
            return [
                AtomsChargeMultiplicity.from_atoms(atoms).to_molecule()
                for atoms in ase_atoms
            ]
        return AtomsChargeMultiplicity.from_atoms(ase_atoms).to_molecule()

    @classmethod
    @lru_cache(maxsize=128)
    def from_pubchem(cls, identifier, return_list=False):
        """
        Create molecule object from PubChem database.

        Args:
            identifier (str): Compound identifier (name, CID, or SMILES string)
            return_list (bool): Whether to return list format. Default False

        Returns:
            Molecule or list or None: Molecule object from PubChem, None if not found

        Raises:
            requests.exceptions.RequestException: For network or HTTP-related issues
        """
        from chemsmart.io.molecules.pubchem import pubchem_search

        possible_attributes = (
            ["cid"]
            if identifier.isnumeric()
            else ["smiles", "name", "conformer"]
        )

        for attribute in possible_attributes:
            molecule = pubchem_search(**{attribute: identifier})
            if molecule is not None:
                logger.info(
                    f"Structure successfully created from pubchem with {attribute} = {identifier}"
                )
                if return_list:
                    return [molecule]
                return molecule

        logger.debug("Could not create structure from pubchem.")
        return None

    @classmethod
    def from_molecule(cls, molecule):
        """
        Create molecule from another molecule object.
        """
        return cls(**molecule.__dict__)

    @classmethod
    def from_ase_atoms(cls, atoms):
        """
        Creates a Molecule instance from an ASE Atoms object.
        """
        from .atoms import AtomsChargeMultiplicity

        return AtomsChargeMultiplicity.from_atoms(atoms).to_molecule()

    @classmethod
    def from_rdkit_mol(cls, rdMol: Chem.Mol) -> "Molecule":
        """
        Creates a Molecule instance from an RDKit Mol object, assuming a single conformer.
        """
        if rdMol is None:
            raise ValueError("Invalid RDKit molecule provided.")

        num_confs = rdMol.GetNumConformers()
        if num_confs == 0:
            raise ValueError(
                "RDKit molecule has no conformers. Ensure 3D coordinates are generated."
            )
        if num_confs > 1:
            raise ValueError(
                f"Expected a single conformer but found {num_confs}. Please provide a single conformer."
            )

        # Extract atomic symbols
        symbols = [atom.GetSymbol() for atom in rdMol.GetAtoms()]

        # Extract atomic positions from the first conformer (assuming single conformer)
        conf = rdMol.GetConformer(0)
        positions = np.array(
            [
                [
                    conf.GetAtomPosition(i).x,
                    conf.GetAtomPosition(i).y,
                    conf.GetAtomPosition(i).z,
                ]
                for i in range(rdMol.GetNumAtoms())
            ]
        )

        # Get molecular charge
        charge = Chem.GetFormalCharge(rdMol)

        # Estimate multiplicity (multiplicity = 2S + 1, where S is total spin)
        num_radical_electrons = sum(
            atom.GetNumRadicalElectrons() for atom in rdMol.GetAtoms()
        )
        multiplicity = (
            num_radical_electrons + 1 if num_radical_electrons > 0 else 1
        )  # Default to singlet

        # Store additional RDKit properties
        info = {
            "smiles": Chem.MolToSmiles(rdMol),
            "num_bonds": rdMol.GetNumBonds(),
        }

        rdkit_mol = cls(
            symbols=symbols,
            positions=positions,
            charge=charge,
            multiplicity=multiplicity,
            info=info,
        )

        rdkit_mol.num_atoms = rdMol.GetNumAtoms()

        return rdkit_mol

    def write_coordinates(self, f, program=None):
        """
        Write molecular coordinates to file in specified format.

        Args:
            f (file): File object to write coordinates to
            program (str, optional): Format to use ('gaussian' or 'orca'). Default 'gaussian'

        Raises:
            ValueError: If program format is not supported

        Note:
            No empty end line at the end of the file
        """
        if program is None:
            program = "gaussian"  # use gaussian format by default
        if program.lower() == "gaussian":
            self._write_gaussian_coordinates(f)
            self._write_gaussian_pbc_coordinates(f)
        elif program.lower() == "orca":
            self._write_orca_coordinates(f)
            self._write_orca_pbc_coordinates(f)
        # elif program.lower() == "gromacs":
        # can implement other programs formats to write the coordinates for
        else:
            raise ValueError(
                f"Program {program} is not supported for writing coordinates."
            )

    def write(self, filename, format="xyz", mode="w", **kwargs):
        """
        Write molecule to file in specified format.

        Args:
            filename (str): Output file path
            format (str): File format ('xyz' or 'com'). Default 'xyz'
            mode (str): File write mode. Default 'w'
            **kwargs: Additional keyword arguments for format-specific writers

        Raises:
            ValueError: If format is not supported
        """
        if format.lower() == "xyz":
            self.write_xyz(filename, mode=mode, **kwargs)
        elif format.lower() == "com":
            self.write_com(filename, **kwargs)
        # elif format.lower() == "mol":
        #     self.write_mol(filename, **kwargs)
        else:
            raise ValueError(f"Format {format} is not supported for writing.")

    def write_xyz(self, filename, mode, **kwargs):
        """
        Write molecule to XYZ format file.

        Args:
            filename (str): Output XYZ file path
            mode (str): File write mode
            **kwargs: Additional keyword arguments (unused)
        """
        with open(filename, mode) as f:
            base_filename = os.path.basename(filename)
            if self.energy is not None:
                # energy found in file, e.g., .out, .log
                xyz_info = (
                    f"{base_filename}    Empirical formula: {self.chemical_formula}    "
                    f"Energy(Hartree): {self.energy:.6f}    "
                )
            else:
                # no energy found in file, e.g., .xyz or .com
                xyz_info = f"{base_filename}    Empirical formula: {self.chemical_formula}"

            logger.info(f"Writing outputfile to {filename}")
            f.write(f"{self.num_atoms}\n")
            f.write(f"{xyz_info}\n")
            self._write_orca_coordinates(f)

    def write_com(
        self,
        filename,
        charge=0,
        multiplicity=1,
        route="# opt freq m062x def2svp",
        **kwargs,
    ):
        """
        Write the molecule to a Gaussian input file.
        """
        with open(filename, "w") as f:
            basename = os.path.basename(filename).split(".")[0]
            f.write(f"%chk={basename}.chk\n")
            f.write("%mem=2GB\n")
            f.write("%nprocshared=32\n")
            f.write(f"{route}\n")  # example route
            f.write("\n")
            f.write(f"Generated from {filename}\n")
            f.write("\n")
            if self.charge is not None and self.multiplicity is not None:
                f.write(f"{self.charge} {self.multiplicity}\n")
            else:
                f.write(f"{charge} {multiplicity}\n")
            self.write_coordinates(f, program="gaussian")
            f.write("\n")

    def _write_gaussian_coordinates(self, f):
        """
        Write coordinates in Gaussian format.
        """
        assert self.symbols is not None, "Symbols to write should not be None!"
        assert (
            self.positions is not None
        ), "Positions to write should not be None!"
        if self.frozen_atoms is None or len(self.frozen_atoms) == 0:
            for i, (s, (x, y, z)) in enumerate(
                zip(self.chemical_symbols, self.positions)
            ):
                f.write(f"{s:5} {x:15.10f} {y:15.10f} {z:15.10f}\n")
        else:
            for i, (s, (x, y, z)) in enumerate(
                zip(self.chemical_symbols, self.positions)
            ):
                f.write(
                    f"{s:6} {self.frozen_atoms[i]:5} {x:15.10f} {y:15.10f} {z:15.10f}\n"
                )

    def _write_gaussian_pbc_coordinates(self, f):
        """
        Write the coordinates of the molecule with PBC conditions to a file.
        """
        if self.pbc_conditions is None or not any(self.pbc_conditions):
            # this happens when self.pbc_conditions = [False, False, False]
            # when the structure is read in from e.g., ASE database
            logger.debug("No PBC conditions to write.")
            return
        else:
            logger.debug(f"Writing PBC conditions: {self.pbc_conditions}")
            assert (
                self.translation_vectors is not None
            ), "Translation vectors should not be None when PBC conditions are given!"
            for i in range(len(self.translation_vectors)):
                f.write(
                    f"TV    {self.translation_vectors[i][0]:15.10f} "
                    f"{self.translation_vectors[i][1]:15.10f} "
                    f"{self.translation_vectors[i][2]:15.10f}\n"
                )

    def _write_orca_coordinates(self, f):
        """
        Write coordinates in ORCA format.
        """
        assert self.symbols is not None, "Symbols to write should not be None!"
        assert (
            self.positions is not None
        ), "Positions to write should not be None!"

        # if self.frozen_atoms is None:
        # commented above out since with frozen atom or not, the geometry is written the same way
        for i, (s, (x, y, z)) in enumerate(
            zip(self.chemical_symbols, self.positions)
        ):
            f.write(f"{s:5} {x:15.10f} {y:15.10f} {z:15.10f}\n")

    def _write_orca_pbc_coordinates(self, f):
        """
        Write PBC coordinates for ORCA.
        """
        # ORCA cannot do PBC calculations
        pass

    def __repr__(self):
        """
        Return string representation of molecule.
        """
        return f"{self.__class__.__name__}<{self.empirical_formula},energy: {self.energy}>"

    def __str__(self):
        """
        Return string representation of molecule.
        """
        return f"{self.__class__.__name__}<{self.empirical_formula},energy: {self.energy}>"

    @cached_property
    def distance_matrix(self):
        """
        Compute pairwise distance matrix.
        """
        return cdist(self.positions, self.positions)

    def determine_bond_order_one_bond(self, bond_length, bond_cutoff):
        """
        Determine bond order for single bond based on length and cutoff.
        """
        for bond_type, multiplier in [
            ("triple", 3),
            ("double", 2),
            ("aromatic", 1.5),
            ("single", 1),
        ]:
            if (
                bond_length
                < bond_cutoff * self.bond_length_multipliers[bond_type]
            ):
                return multiplier
        return 0  # No bond

    def determine_bond_order(self, bond_length, bond_cutoff):
        """
        Vectorized determination of bond order based on bond length and cutoff.
        """
        multipliers = np.array([3, 2, 1.5, 1])
        bond_types = ["triple", "double", "aromatic", "single"]

        # Compute bond order matrix
        bond_multiplier_matrix = np.array(
            [
                self.bond_length_multipliers[bond_type]
                for bond_type in bond_types
            ]
        )

        valid_bond = bond_length[..., np.newaxis] < (
            bond_cutoff[..., np.newaxis] * bond_multiplier_matrix
        )
        bond_order = np.where(valid_bond, multipliers, 0).max(axis=-1)

        return bond_order

    def bond_lengths(self):
        """
        Get all bond distances in the molecule.
        """
        # get all bond distances in the molecule
        return self.get_all_distances()

    def get_all_distances(self):
        """
        Calculate all pairwise atomic distances in the molecule.
        """
        bond_distances = []
        for i in range(self.num_atoms):
            for j in range(i + 1, self.num_atoms):
                bond_distances.append(
                    np.linalg.norm(self.positions[i] - self.positions[j])
                )
        return bond_distances

    def to_smiles(self):
        """
        Convert molecule to SMILES string.
        """
        # Create an RDKit molecule
        rdkit_mol = self.to_rdkit()

        # Convert RDKit molecule to SMILES
        return Chem.MolToSmiles(rdkit_mol)

    def to_rdkit(self, add_bonds=True, bond_cutoff_buffer=0.05, adjust_H=True):
        """Convert Molecule object to RDKit Mol with proper stereochemistry handling.
        Args:
            add_bonds (bool): Flag to add bonds to molecule or not.
            bond_cutoff_buffer (float): Additional buffer for bond cutoff distance.
            From testing, see test_resonance_handling, it seems that a value of 0.1Å
            works for ozone, acetone, benzene, and probably other molecules, too.
            adjust_Hs (bool): Adjust bond distances to H atoms.
        Returns:
            RDKit Mol: RDKit molecule object.
        """

        # Create molecule and add atoms
        rdkit_mol = Chem.RWMol()

        # Add atoms with correct element types
        for symbol in self.symbols:
            rdkit_mol.AddAtom(Chem.Atom(symbol))

        # Apply bond detection algorithm if requested
        if add_bonds:
            rdkit_mol = self._add_bonds_to_rdkit_mol(
                rdkit_mol, bond_cutoff_buffer, adjust_H
            )

        # Create conformer with 3D coordinates
        conformer = rdchem.Conformer(len(self.symbols))
        for i, pos in enumerate(self.positions):
            conformer.SetAtomPosition(i, Point3D(*pos))
        rdkit_mol.AddConformer(conformer)

        # Compute valences (Fix for getNumImplicitHs issue)
        rdkit_mol.UpdatePropertyCache(strict=False)

        # Partial sanitization for stereochemistry detection
        # Chem.SanitizeMol(rdkit_mol,
        #                  Chem.SANITIZE_ALL ^ Chem.SANITIZE_ADJUSTHS ^ Chem.SANITIZE_SETAROMATICITY)

        # I comment the following out since we do not want to modify the molecule
        # Validate the RDKit molecule
        # try:
        #     Chem.SanitizeMol(rdkit_mol)
        # except Chem.AtomValenceException as e:
        #     raise ValueError(f"Sanitization failed: {e}") from e

        # Detect stereochemistry from 3D coordinates
        Chem.AssignStereochemistryFrom3D(rdkit_mol, conformer.GetId())
        Chem.AssignAtomChiralTagsFromStructure(rdkit_mol, conformer.GetId())

        # Force update of stereo flags
        Chem.FindPotentialStereoBonds(rdkit_mol, cleanIt=True)

        return rdkit_mol.GetMol()

    def _add_bonds_to_rdkit_mol(
        self, rdkit_mol, bond_cutoff_buffer=0.05, adjust_H=True
    ):
        """
        Add bonds to the RDKit molecule.
        """
        for i in range(len(self.symbols)):
            for j in range(i + 1, len(self.symbols)):
                if adjust_H:
                    if self.symbols[i] == "H" and self.symbols[j] == "H":
                        # bond length of H-H is 0.74 Å
                        # covalent radius of H is 0.31 Å
                        cutoff_buffer = 0.2
                    elif self.symbols[i] == "H" or self.symbols[j] == "H":
                        # C-H bond distance of ~ 1.09 Å
                        # N-H bond distance of ~ 1.01 Å
                        # O-H bond distance of ~ 0.96 Å
                        # covalent radius of C is  0.76,
                        # covalent radius of N is 0.71,
                        # covalent radius of O is 0.66,
                        cutoff_buffer = 0.1
                    else:
                        cutoff_buffer = bond_cutoff_buffer
                else:
                    cutoff_buffer = 0.3  # default buffer
                cutoff = get_bond_cutoff(
                    self.symbols[i], self.symbols[j], cutoff_buffer
                )
                bond_order = self.determine_bond_order_one_bond(
                    bond_length=self.distance_matrix[i, j], bond_cutoff=cutoff
                )
                logger.debug(f"bond order: {bond_order}")
                if bond_order > 0:
                    bond_type = {
                        1: Chem.BondType.SINGLE,
                        1.5: Chem.BondType.AROMATIC,
                        2: Chem.BondType.DOUBLE,
                        3: Chem.BondType.TRIPLE,
                    }[bond_order]
                    rdkit_mol.AddBond(i, j, bond_type)
        return rdkit_mol

    def _add_bonds_to_rdkit_mol_vectorized(
        self, rdkit_mol, bond_cutoff_buffer=0.05, adjust_H=True
    ):
        """
        Add bonds to the RDKit molecule using a vectorized approach to compute bond orders.
        """
        num_atoms = len(self.symbols)

        # 1. Build an NxN cutoff matrix
        cutoff_matrix = np.zeros((num_atoms, num_atoms))
        for i in range(num_atoms):
            for j in range(i + 1, num_atoms):
                # Decide on a pair-specific buffer
                if adjust_H:
                    if self.symbols[i] == "H" and self.symbols[j] == "H":
                        # bond length of H-H is ~0.74 Å
                        cutoff_buffer_ij = 0.2
                    elif self.symbols[i] == "H" or self.symbols[j] == "H":
                        # bond length to H is ~1.0–1.1 Å
                        cutoff_buffer_ij = 0.1
                    else:
                        cutoff_buffer_ij = bond_cutoff_buffer
                else:
                    cutoff_buffer_ij = 0.3  # some default if not adjusting H

                cutoff_ij = get_bond_cutoff(
                    self.symbols[i], self.symbols[j], cutoff_buffer_ij
                )
                cutoff_matrix[i, j] = cutoff_ij
                cutoff_matrix[j, i] = cutoff_ij

        # 2. Vectorized bond order calculation
        bond_orders = self.determine_bond_order(
            bond_length=self.distance_matrix,  # NxN distances
            bond_cutoff=cutoff_matrix,  # NxN cutoffs
        )

        # 3. Add edges (bonds) for non-zero bond orders
        bond_type_map = {
            1.0: Chem.BondType.SINGLE,
            1.5: Chem.BondType.AROMATIC,
            2.0: Chem.BondType.DOUBLE,
            3.0: Chem.BondType.TRIPLE,
        }

        for i in range(num_atoms):
            for j in range(i + 1, num_atoms):
                bo = bond_orders[i, j]
                if bo > 0:
                    bond_type = bond_type_map.get(bo, Chem.BondType.SINGLE)
                    rdkit_mol.AddBond(i, j, bond_type)

        return rdkit_mol

    @cached_property
    def rdkit_fingerprints(self):
        """
        Return RDKit molecular fingerprints.
        """
        rdkit_mol = self.to_rdkit()
        return Chem.RDKFingerprint(rdkit_mol)

    @cached_property
    def bond_orders(self):
        """
        Return a list of bond orders from the molecular graph.
        Note that in conformers analysis, the bond orders should
        be the same for all conformers. In those cases, its best
        to use get_bond_orders_from_rdkit_mol(bond_cutoff_buffer=0.0)
        or get_bond_orders_from_graph(bond_cutoff_buffer=0.0) directly.
        """
        try:
            return self.get_bond_orders_from_graph()
        except Exception:
            return self.get_bond_orders_from_rdkit_mol()

    def get_bond_orders_from_rdkit_mol(self, **kwargs):
        """
        Return a list of bond orders from the RDKit molecule.
        """
        return [
            bond.GetBondTypeAsDouble()
            for bond in self.to_rdkit(**kwargs).GetBonds()
        ]

    def get_bond_orders_from_graph(self, **kwargs):
        """
        Return a list of bond orders from the molecular graph.
        """
        graph = self.to_graph(**kwargs)
        bond_orders = []
        for bond in graph.edges.values():
            bond_orders.append(bond["bond_order"])
        return bond_orders

    def to_graph(self, bond_cutoff_buffer=0.05, adjust_H=True) -> nx.Graph:
        """
        Convert a Molecule object to a connectivity graph with vectorized calculations.
        Bond cutoff value determines the maximum distance between two atoms
        to add a graph edge between them. Bond cutoff is obtained using Covalent
        Radii between the atoms via 𝑅_cutoff = 𝑅_𝐴 + 𝑅_𝐵 + tolerance_buffer.
        Args:
            bond_cutoff_buffer (float): Additional buffer for bond cutoff distance.
            adjust_H (bool): Whether to adjust hydrogen bond cutoffs.

        Returns:
            nx.Graph: A networkx graph object representing the molecule.
        """

        G = nx.Graph()
        positions = np.array(self.positions)
        symbols = np.array(self.chemical_symbols)
        num_atoms = len(symbols)

        # Add nodes
        for i, symbol in enumerate(symbols):
            G.add_node(i, element=symbol)

        # Compute distance matrix if not already available
        distance_matrix = np.linalg.norm(
            positions[:, np.newaxis] - positions, axis=2
        )

        # Compute bond cutoff matrix
        cutoff_matrix = np.zeros((num_atoms, num_atoms))

        for i in range(num_atoms):
            for j in range(i + 1, num_atoms):
                element_i, element_j = str(symbols[i]), str(symbols[j])

                cutoff_buffer = bond_cutoff_buffer
                if adjust_H:
                    if element_i == "H" and element_j == "H":
                        cutoff_buffer = 0.12
                    elif element_i == "H" or element_j == "H":
                        cutoff_buffer = 0.05

                cutoff_matrix[i, j] = cutoff_matrix[j, i] = get_bond_cutoff(
                    element_i, element_j, cutoff_buffer
                )

        # Determine bond orders
        bond_orders = self.determine_bond_order(
            bond_length=distance_matrix, bond_cutoff=cutoff_matrix
        )

        # Add edges where bond order > 0
        i_indices, j_indices = np.where(bond_orders > 0)

        for i, j in zip(i_indices, j_indices):
            if i < j:  # Avoid duplicate edges
                G.add_edge(i, j, bond_order=bond_orders[i, j])

        return G

    def to_graph_non_vectorized(
        self, bond_cutoff_buffer=0.05, adjust_H=True
    ) -> nx.Graph:
        """Convert a Molecule object to a connectivity graph, non-vectorized.
        Bond cutoff value determines the maximum distance between two atoms
        to add a graph edge between them. Bond cutoff is obtained using Covalent
        Radii between the atoms via 𝑅_cutoff = 𝑅_𝐴 + 𝑅_𝐵 + tolerance_buffer.
        Args:
            bond_cutoff_buffer (float): Additional buffer for bond cutoff distance.
        Returns:
            nx.Graph: A networkx graph object representing the molecule.
        """
        G = nx.Graph()
        positions = self.positions

        # add nodes
        for i, symbol in enumerate(self.chemical_symbols):
            G.add_node(i, element=symbol)

        # Add edges (bonds) with bond order
        for i in range(len(positions)):
            for j in range(i + 1, len(positions)):
                element_i, element_j = (
                    self.chemical_symbols[i],
                    self.chemical_symbols[j],
                )

                cutoff_buffer = bond_cutoff_buffer

                if adjust_H:
                    if element_i == "H" and element_j == "H":
                        # bond length of H-H is 0.74 Å
                        # covalent radius of H is 0.31 Å
                        cutoff_buffer = 0.12
                    elif element_i == "H" or element_j == "H":
                        # C-H bond distance of ~ 1.09 Å
                        # N-H bond distance of ~ 1.01 Å
                        # O-H bond distance of ~ 0.96 Å
                        # covalent radius of C is  0.76,
                        # covalent radius of N is 0.71,
                        # covalent radius of O is 0.66,
                        cutoff_buffer = 0.05

                cutoff = get_bond_cutoff(
                    self.symbols[i], self.symbols[j], cutoff_buffer
                )
                bond_order = self.determine_bond_order_one_bond(
                    bond_length=self.distance_matrix[i, j], bond_cutoff=cutoff
                )
                if bond_order > 0:
                    G.add_edge(i, j, bond_order=bond_order)
        return G

    def to_ase(self):
        """
        Convert molecule object to ASE atoms object.
        """
        from .atoms import AtomsChargeMultiplicity

        return AtomsChargeMultiplicity(
            symbols=self.chemical_symbols,
            positions=self.positions,
            pbc=self.pbc,
            cell=self.translation_vectors,
            charge=self.charge,
            multiplicity=self.multiplicity,
            frozen_atoms=self.frozen_atoms,
            energy=self.energy,
            forces=self.forces,
            velocities=self.velocities,
            info=self.info,
        )

    def to_pymatgen(self):
        """
        Convert molecule object to pymatgen IStructure.
        """

        from pymatgen.io.ase import AseAtomsAdaptor

        return AseAtomsAdaptor.get_molecule(atoms=self.to_ase())

    def to_X_data(self, wbo=False):
        """
        Convert molecule object to X_data for ML models.
        """
        if self.positions is None:
            raise ValueError(
                "Positions are not available in the molecule object."
            )

        # Ensure energy is always included
        energy_array = np.array(
            [self.energy if self.energy is not None else 0.0]
        )  # Ensures shape (1,)
        positions_array = (
            np.array(self.positions).flatten().reshape(1, -1)
        )  # Ensures shape (1, num_atoms*3)

        # Concatenate energy and positions
        X = np.hstack(
            [energy_array.reshape(1, -1), positions_array]
        )  # Ensures (1, num_features)
        if wbo:
            # Add Wiberg bond orders if requested
            bond_orders = np.array(self.bond_orders).flatten()
            bond_orders = bond_orders.reshape(1, -1)
            X = np.hstack([X, bond_orders])

        return X

    def vibrationally_displaced(
        self,
        mode_idx,
        amp: float = 0.1,
        nframes: int | None = None,
        phase: float = np.pi / 2,
        normalize: bool = False,
        return_xyz: bool = False,
    ):
        """
        Create a geometry (or trajectory) displaced along a *mass-weighted* normal mode.

        Args:
            mode_idx (int): Mode index (1-based, negatives allowed)
            amp (float): Target maximum atomic displacement in Å after normalization.
            nframes (int | None): If provided, generate that many frames over one period
                [0, 2π); else return a single frame at `phase`.
            phase (float): Phase angle (radians) for the single-frame case.
                Defaults to pi/2 so that sin(phase) = 1.
            normalize (bool): If True, scale the (un-weighted) mode so its largest
                per-atom displacement is 1.0, making `amp` the max displacement.
            return_xyz (bool): If True and `nframes` is set, return a multi-frame XYZ string.

        Returns:
            Molecule | list[Molecule] | str
        """

        if isinstance(mode_idx, (int, np.integer)):
            idx = int(mode_idx)
            logger.debug(f"Displacing vibrational mode number #{idx}")
            if idx < 0:
                mw_mode = np.asarray(self.vibrational_modes[idx], dtype=float)
            else:
                # accept 1-based indices
                mw_mode = np.asarray(
                    self.vibrational_modes[idx - 1], dtype=float
                )
        else:
            raise ValueError("Vibrational mode number should be integer.")

        if mw_mode.shape != (self.num_atoms, 3):
            raise ValueError(
                f"vibrational mode must have shape ({self.num_atoms}, 3); "
                f"got {mw_mode.shape} instead!"
            )

        logger.debug(
            "Convert from mass-weighted mode to Cartesian mode: \n"
            "multiplying by M^{-1/2} * mode"
        )
        cart_mode = mw_mode / np.sqrt(self.masses)[:, None]  # masses in amu

        if normalize:
            logger.debug("normalize so max per-atom displacement = 1")
            per_atom = np.linalg.norm(cart_mode, axis=1)
            max_disp = float(per_atom.max())
            if max_disp == 0.0:
                raise ValueError("Provided vibrational mode has zero norm.")
            cart_mode = cart_mode / max_disp

        R0 = np.asarray(self.positions, float)
        logger.debug(f"Original positions: {R0}")
        symbols = list(self.symbols)

        def make_mol(theta: float):
            """Function to change the positions of the molecule by
            displacing along the vibrational mode."""
            Rt = R0 + (amp * np.sin(theta)) * cart_mode
            Rt_rounded = np.round(Rt, decimals=6)
            logger.debug(f"New positions: {Rt_rounded}")
            m = self.copy()
            m.positions = Rt_rounded
            return m

        if nframes is None:
            logger.debug(f"Return single frame/molecule with phase: {phase}")
            return make_mol(phase)

        thetas = np.linspace(0.0, 2.0 * np.pi, int(nframes), endpoint=False)
        frames = [make_mol(t) for t in thetas]
        logger.debug(
            f"Return {len(frames)} number of frames/molecules as a list."
        )

        if return_xyz:
            lines = []
            for t, m in zip(thetas, frames):
                lines.append(str(len(symbols)))
                lines.append(f"vib frame t={t:.6f} rad, amp={amp:.4f} Å")
                for s, (x, y, z) in zip(symbols, m.positions):
                    lines.append(f"{s:4s} {x: .6f} {y: .6f} {z: .6f}")
            return "\n".join(lines)

        return frames


class CoordinateBlock:
    """
    Class to create coordinate block object to abstract the geometry.
    """

    def __init__(self, coordinate_block):
        """
        Accepts a coordinate block either as text string or as a list of lines.
        If former, then convert to the latter before future usage.
        """
        coordinate_block_list = []
        if isinstance(coordinate_block, str):
            # Parse text format with newline separation
            for line in coordinate_block.split("\n"):
                coordinate_block_list.append(line.strip())
        elif isinstance(coordinate_block, list):
            # Use list format directly
            coordinate_block_list = coordinate_block
        else:
            raise TypeError(
                f"Coordinate block must be str or list, "
                f"got {type(coordinate_block)} instead!"
            )
        self.coordinate_block = coordinate_block_list

    @property
    def chemical_symbols(self):
        """
        Returns a list of chemical symbols for the molecule.
        """
        return self._get_symbols()

    @property
    def positions(self):
        """
        Returns a list of positions for the molecule.
        """
        return self._get_positions()

    @property
    def translation_vectors(self):
        """
        Return a list of translation vectors for systems with pbc.
        """
        return self._get_translation_vectors()

    @property
    def symbols(self) -> Symbols:
        """
        Returns a Symbols object.
        """
        return Symbols.fromsymbols(symbols=self.chemical_symbols)

    @property
    def molecule(self) -> Molecule:
        """
        Returns a molecule object.
        """
        return self.convert_coordinate_block_list_to_molecule()

    @property
    def constrained_atoms(self):
        """
        Returns a list of constraints in Gaussian format where 0 means unconstrained
        and -1 means constrained.
        """
        return self._get_constraints()

    def convert_coordinate_block_list_to_molecule(self):
        """
        Function to convert coordinate block supplied as text or as a list of lines into
        Molecule class.
        """
        return Molecule(
            symbols=self.symbols,
            positions=self.positions,
            frozen_atoms=self.constrained_atoms,
            pbc_conditions=self.pbc_conditions,
            translation_vectors=self.translation_vectors,
        )

    def _get_symbols(self):
        symbols = []
        for line in self.coordinate_block:
            line_elements = line.split()
            # assert len(line_elements) == 4, (
            # f'The geometry specification, `Symbol x y z` line should have 4 members \n'
            # f'but is {len(line_elements)} instead!')
            # not true for some cubes where the atomic number is repeated as a float:
            # 6    6.000000  -12.064399   -0.057172   -0.099010
            # also not true for Gaussian QM/MM calculations where "H" or "L" is
            # indicated at the end of the line

            if (
                len(line_elements) < 4 or len(line_elements) == 0
            ):  # skip lines that do not contain coordinates
                logger.debug(f"Line {line} has less than 4 line elements!")
                continue

            if (
                line_elements[0].upper() == "TV"
            ):  # cases where PBC system occurs in Gaussian
                logger.debug(f"Skipping line {line} with TV!")
                continue

            try:
                logger.debug(
                    f"Converting atomic number {line_elements[0]} to symbol."
                )
                atomic_number = int(
                    line_elements[0]
                )  # Could raise ValueError if not an integer
                chemical_symbol = p.to_symbol(
                    atomic_number=atomic_number
                )  # Could raise KeyError or similar
                logger.debug(
                    f"Successfully converted {line_elements[0]} to {chemical_symbol}."
                )
                symbols.append(chemical_symbol)
            except ValueError:
                # Handle case where line_elements[0] isn’t a valid integer
                logger.debug(
                    f"{line_elements[0]} is not a valid atomic number; treating as symbol."
                )
                try:
                    symbols.append(
                        p.to_element(element_str=str(line_elements[0]))
                    )
                except Exception as e:
                    logger.error(
                        f"Failed to convert {line_elements[0]} to element: {str(e)}"
                    )
            except Exception as e:
                # Catch any other unexpected errors
                logger.error(
                    f"Unexpected error processing {line_elements[0]}: {str(e)}"
                )
                try:
                    # Fallback attempt
                    symbols.append(
                        p.to_element(element_str=str(line_elements[0]))
                    )
                except Exception as fallback_e:
                    logger.error(
                        f"Fallback failed for {line_elements[0]}: {str(fallback_e)}"
                    )

        if len(symbols) == 0:
            raise ValueError(
                f"No symbols found in the coordinate block: {self.coordinate_block}!"
            )
        return symbols

    def _get_atomic_numbers_positions_and_constraints(self):
        atomic_numbers = []
        positions = []
        constraints = []
        for line in self.coordinate_block:
            if line.startswith(
                "TV"
            ):  # cases where PBC system occurs in Gaussian
                continue

            line_elements = line.split()
            if (
                len(line_elements) < 4 or len(line_elements) == 0
            ):  # skip lines that do not contain coordinates
                continue

            try:
                atomic_number = int(line_elements[0])
            except ValueError:
                atomic_number = p.to_atomic_number(
                    p.to_element(str(line_elements[0]))
                )
            atomic_numbers.append(atomic_number)

            second_value = float(line_elements[1])
            x_coordinate = 0.0
            y_coordinate = 0.0
            z_coordinate = 0.0
            if len(line_elements) > 4:
                if np.isclose(atomic_number, second_value, atol=10e-6):
                    # happens in cube file, where the second value is the same as
                    # the atomic number but in float format
                    x_coordinate = float(line_elements[2])
                    y_coordinate = float(line_elements[3])
                    z_coordinate = float(line_elements[4])
                elif np.isclose(second_value, -1, atol=10e-6) or np.isclose(
                    second_value, 0, atol=10e-6
                ):
                    # this is the case in frozen coordinates e.g.,
                    # C        -1      -0.5448210000   -1.1694570000    0.0001270000
                    # then ignore second value
                    constraints.append(int(second_value))
                    x_coordinate = float(line_elements[2])
                    y_coordinate = float(line_elements[3])
                    z_coordinate = float(line_elements[4])
            else:
                x_coordinate = float(line_elements[1])
                y_coordinate = float(line_elements[2])
                z_coordinate = float(line_elements[3])
            position = [x_coordinate, y_coordinate, z_coordinate]
            positions.append(position)
        if any(len(i) == 0 for i in [atomic_numbers, positions]):
            raise ValueError(
                f"No atomic numbers or positions found in the coordinate block: {self.coordinate_block}!"
            )
        return atomic_numbers, np.array(positions), constraints

    def _get_atomic_numbers(self):
        """
        Obtain a list of symbols as atomic numbers.
        """
        atomic_numbers, _, _ = (
            self._get_atomic_numbers_positions_and_constraints()
        )
        return atomic_numbers

    def _get_positions(self):
        """
        Obtain the coordinates of the molecule as numpy array.
        """
        _, positions, _ = self._get_atomic_numbers_positions_and_constraints()
        return positions

    def _get_constraints(self):
        _, _, constraints = (
            self._get_atomic_numbers_positions_and_constraints()
        )
        if len(constraints) == 0:
            return None
        if all(constraint == 0 for constraint in constraints):
            return None
        return constraints

    def _get_translation_vectors(self):
        tvs = []
        for line in self.coordinate_block:
            if line.startswith(
                "TV"
            ):  # cases where PBC system occurs in Gaussian
                line_elements = line.split()
                if len(line_elements) == 4:
                    x_coordinate = float(line_elements[1])
                    y_coordinate = float(line_elements[2])
                    z_coordinate = float(line_elements[3])
                else:
                    x_coordinate = float(line_elements[-3])
                    y_coordinate = float(line_elements[-2])
                    z_coordinate = float(line_elements[-1])
                tv = [x_coordinate, y_coordinate, z_coordinate]
                tvs.append(tv)
        if len(tvs) == 0:
            return None
        return tvs

    @property
    def pbc_conditions(self):
        """
        Obtain PBC conditions from given translation vectors.
        """
        if self.translation_vectors is not None:
            if len(self.translation_vectors) == 1:
                return [1, 0, 0]
            elif len(self.translation_vectors) == 2:
                return [1, 1, 0]
            elif len(self.translation_vectors) == 3:
                return [1, 1, 1]
        else:
<<<<<<< HEAD
            return None


class XTBCoordinateBlock(CoordinateBlock):
    """Class to create coordinate block object to abstract the geometry.
    Corresponds to XTB coordinates."""

    pass


class SDFCoordinateBlock(CoordinateBlock):
    """Class to create coordinate block object to abstract the geometry.
    Corresponds to SDF coordinates."""

    pass


class SDFFile(FileMixin):
    """
    SDF file object.
    """

    def __init__(self, filename):
        self.filename = filename

    @property
    def molecule(self):
        return self.get_molecule()

    def get_molecule(self):
        list_of_symbols = []
        cart_coords = []
        # sdf line pattern containing coordinates and element type
        from chemsmart.utils.repattern import sdf_pattern

        for line in self.contents:
            match = re.match(sdf_pattern, line)
            if match:
                x = float(match.group(1))
                y = float(match.group(2))
                z = float(match.group(3))
                atom_type = str(match.group(4))
                list_of_symbols.append(atom_type)
                cart_coords.append((x, y, z))

        cart_coords = np.array(cart_coords)

        if len(list_of_symbols) == 0 or len(cart_coords) == 0:
            raise ValueError("No coordinates found in the SDF file!")

        return Molecule.from_symbols_and_positions_and_pbc_conditions(
            list_of_symbols=list_of_symbols, positions=cart_coords
        )
=======
            return None
>>>>>>> bdab07d1
<|MERGE_RESOLUTION|>--- conflicted
+++ resolved
@@ -779,9 +779,6 @@
                 f"Unsupported .out file program type: {program}. "
                 "Only Gaussian and ORCA are currently supported."
             )
-
-        if basename.endswith(".xtbout"):
-            return cls._read_xtb_outfile(filepath, index, **kwargs)
 
         if basename.endswith(".gro"):
             return cls._read_gromacs_gro(filepath, index, **kwargs)
@@ -2060,60 +2057,4 @@
             elif len(self.translation_vectors) == 3:
                 return [1, 1, 1]
         else:
-<<<<<<< HEAD
-            return None
-
-
-class XTBCoordinateBlock(CoordinateBlock):
-    """Class to create coordinate block object to abstract the geometry.
-    Corresponds to XTB coordinates."""
-
-    pass
-
-
-class SDFCoordinateBlock(CoordinateBlock):
-    """Class to create coordinate block object to abstract the geometry.
-    Corresponds to SDF coordinates."""
-
-    pass
-
-
-class SDFFile(FileMixin):
-    """
-    SDF file object.
-    """
-
-    def __init__(self, filename):
-        self.filename = filename
-
-    @property
-    def molecule(self):
-        return self.get_molecule()
-
-    def get_molecule(self):
-        list_of_symbols = []
-        cart_coords = []
-        # sdf line pattern containing coordinates and element type
-        from chemsmart.utils.repattern import sdf_pattern
-
-        for line in self.contents:
-            match = re.match(sdf_pattern, line)
-            if match:
-                x = float(match.group(1))
-                y = float(match.group(2))
-                z = float(match.group(3))
-                atom_type = str(match.group(4))
-                list_of_symbols.append(atom_type)
-                cart_coords.append((x, y, z))
-
-        cart_coords = np.array(cart_coords)
-
-        if len(list_of_symbols) == 0 or len(cart_coords) == 0:
-            raise ValueError("No coordinates found in the SDF file!")
-
-        return Molecule.from_symbols_and_positions_and_pbc_conditions(
-            list_of_symbols=list_of_symbols, positions=cart_coords
-        )
-=======
-            return None
->>>>>>> bdab07d1
+            return None