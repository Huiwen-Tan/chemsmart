--- conflicted
+++ resolved
@@ -6,16 +6,8 @@
 gaussian_functionals = GaussianRefs().gaussian_dft_fuctionals
 gaussian_bases = GaussianRefs().gaussian_basis_sets
 gaussian_solvation_models = GaussianRefs().gaussian_solvation_models
-gaussian_additional_route_parameters = (
-    GaussianRefs().gaussian_additional_route_parameters
-)
-<<<<<<< HEAD
+gaussian_additional_route_parameters = GaussianRefs().gaussian_additional_route_parameters
 gaussian_additional_opt_options = GaussianRefs().gaussian_additional_opt_options
-=======
-gaussian_additional_opt_options = (
-    GaussianRefs().gaussian_additional_opt_options
-)
->>>>>>> 13978c6f
 gaussian_dieze_tags = GaussianRefs().gaussian_dieze_tags
 
 logger = logging.getLogger(__name__)
@@ -151,19 +143,13 @@
                     basis = f"{func_basis[1]}/{func_basis[2]}"  # note if the basis set for density fitting is written
                     # as 'def2tzvp fit', then the job fails to run
             else:  # '/' not in route
-                if any(
-                    functional in each_input
-                    for functional in gaussian_functionals
-                ):
+                if any(functional in each_input for functional in gaussian_functionals):
                     functional = each_input
                 if "empiricaldispersion" in each_input:
                     dispersion = each_input
                     functional_with_dispersion = functional + " " + dispersion
                     functional = functional_with_dispersion
-                if (
-                    any(basisset in each_input for basisset in gaussian_bases)
-                    and "generic" not in each_input
-                ):
+                if any(basisset in each_input for basisset in gaussian_bases) and "generic" not in each_input:
                     basis = each_input
 
         # non standard input by user e.g., `#wb897xd` without space
@@ -176,49 +162,26 @@
         additional_route = [
             each_input
             for each_input in self.route_inputs
-            if any(
-                route_parameter in each_input
-                for route_parameter in gaussian_additional_route_parameters
-            )
+            if any(route_parameter in each_input for route_parameter in gaussian_additional_route_parameters)
         ]
 
-        return (
-            " ".join(additional_route) if len(additional_route) != 0 else None
-        )
+        return " ".join(additional_route) if len(additional_route) != 0 else None
 
     def get_additional_opt_options(self):
         additional_opt_options = []
         for each_input in self.route_inputs:
             if "opt" in each_input:
-                opt_route = (
-                    each_input.replace("opt=", "opt")
-                    .split("opt")[-1]
-                    .replace("(", "")
-                    .replace(")", "")
-                )
+                opt_route = each_input.replace("opt=", "opt").split("opt")[-1].replace("(", "").replace(")", "")
                 if len(opt_route) != 0:
                     opt_options = opt_route.split(",")
                     for opt_option in opt_options:
                         # if 'eigentest' in opt_option and 'ts' in route_input:
                         #     additional_opt_options.append(opt_option)   # add `no/eigentest` only for ts jobs
                         # <-- `eigentest` already included in writing in GaussianSettings.write_gaussian_input()
-                        if any(
-                            option in opt_option
-                            for option in gaussian_additional_opt_options
-                        ):
-<<<<<<< HEAD
+                        if any(option in opt_option for option in gaussian_additional_opt_options):
                             additional_opt_options.append(opt_option)  # noqa: PERF401
-=======
-                            additional_opt_options.append(
-                                opt_option
-                            )  # noqa: PERF401
->>>>>>> 13978c6f
-
-        return (
-            ",".join(additional_opt_options)
-            if len(additional_opt_options) != 0
-            else None
-        )
+
+        return ",".join(additional_opt_options) if len(additional_opt_options) != 0 else None
 
     def get_solvent_model(self):
         if "scrf" in self.route_string:
@@ -229,23 +192,11 @@
 
             # get solvation model e.g., scrf=(cpcm,solvent=toluene)
             # if none of the models are present, set default model to pcm as in Gaussian
-            if all(
-                model not in scrf_string for model in gaussian_solvation_models
-            ):
+            if all(model not in scrf_string for model in gaussian_solvation_models):
                 solvent_model = "pcm"
             else:
                 # some model is present, then parse route_input
-                solvent_model = (
-<<<<<<< HEAD
-                    scrf_string.strip().split("(")[-1].strip().split(",")[0].strip()
-=======
-                    scrf_string.strip()
-                    .split("(")[-1]
-                    .strip()
-                    .split(",")[0]
-                    .strip()
->>>>>>> 13978c6f
-                )
+                solvent_model = scrf_string.strip().split("(")[-1].strip().split(",")[0].strip()
             return solvent_model
         return None
 
@@ -258,12 +209,7 @@
 
                     # get solvent identity
                     if "solvent" in scrf_string:
-                        solvent_id = (
-                            scrf_string.strip()
-                            .split("solvent=")[-1]
-                            .split(",")[0]
-                            .split(")")[0]
-                        )
+                        solvent_id = scrf_string.strip().split("solvent=")[-1].split(",")[0].split(")")[0]
                         if "read" in each_input:
                             solvent_id = f"{solvent_id},read"
                         return solvent_id
