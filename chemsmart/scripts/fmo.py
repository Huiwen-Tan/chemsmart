#!/usr/bin/env python
"""
Frontier Molecular Orbital (FMO) analysis script.

This script extracts and analyzes Frontier Molecular Orbital data from
Gaussian and ORCA output files.
"""

import logging
import os

import click

from chemsmart.cli.logger import logger_options
from chemsmart.io.gaussian.output import Gaussian16Output
from chemsmart.io.orca.output import ORCAOutput
from chemsmart.utils.io import get_program_type_from_file
from chemsmart.utils.logger import create_logger

logger = logging.getLogger(__name__)
os.environ["OMP_NUM_THREADS"] = "1"


@click.command()
@click.option(
    "-f",
    "--filename",
    required=True,
    default=None,
    type=str,
    help="Gaussian or ORCA output file.",
)
@click.option(
    "-u",
    "--unit",
    default="eV",
    type=click.Choice(["eV", "kcal/mol"], case_sensitive=False),
    help="Unit of FMO energy.",
)
@logger_options
def entry_point(filename, unit, debug, stream):
    """
    Calculate and display frontier molecular orbital (FMO) properties.

    Supports both closed-shell and open-shell systems.
    """
<<<<<<< HEAD
    create_logger()
    program = get_program_type_from_file(filename)
=======
    create_logger(debug=debug, stream=stream)
    program = get_outfile_format(filename)
>>>>>>> 7d10e24d
    if program == "gaussian":
        outputfile = Gaussian16Output(filename=filename)
    elif program == "orca":
        outputfile = ORCAOutput(filename=filename)
    else:
        raise TypeError(f"File {filename} is of unknown filetype.")

    multiplicity = outputfile.multiplicity
    if unit.lower() == "kcal/mol":
        conversion_factor = 23.06054195
        energy_unit = "kcal/mol"
    else:
        conversion_factor = 1.0
        energy_unit = "eV"

    logger.info(f"System multiplicity: {multiplicity}")
    logger.info("")

    if multiplicity == 1:
        # Closed-shell system
        logger.info("=" * 60)
        logger.info("CLOSED-SHELL SYSTEM FMO ANALYSIS")
        logger.info("=" * 60)
        logger.info("")

        homo_energy = outputfile.homo_energy
        lumo_energy = outputfile.lumo_energy
        fmo_gap = outputfile.fmo_gap

        if homo_energy is None or lumo_energy is None:
            logger.error(
                "Could not extract HOMO/LUMO energies from output file."
            )
            return

        # Apply unit conversion
        homo_energy *= conversion_factor
        lumo_energy *= conversion_factor
        fmo_gap *= conversion_factor

        # obtain chemical potential, μ = 1/2 * (lumo_energy + homo_energy)
        # Chemical hardness, η = 1/2 * (lumo_energy - homo_energy)
        # Electrophilicity index = ω = μ^2/2η
        chemical_potential = 0.5 * (lumo_energy + homo_energy)
        chemical_hardness = 0.5 * (lumo_energy - homo_energy)
        electrophilicity_index = chemical_potential**2 / (
            2 * chemical_hardness
        )

        # print the results
        logger.info(f"HOMO energy: {homo_energy:.4f} {energy_unit}")
        logger.info(f"LUMO energy: {lumo_energy:.4f} {energy_unit}")
        logger.info(f"HOMO-LUMO gap: {fmo_gap:.4f} {energy_unit}")
        logger.info(
            f"Chemical potential, μ: {chemical_potential:.4f} {energy_unit}"
        )
        logger.info(
            f"Chemical hardness, η: {chemical_hardness:.4f} {energy_unit}"
        )
        logger.info(
            f"Electrophilicity index, ω: {electrophilicity_index:.4f} {energy_unit}"
        )
        logger.info("")

    else:
        # Open-shell system
        logger.info("=" * 60)
        logger.info("OPEN-SHELL SYSTEM FMO ANALYSIS")
        logger.info("=" * 60)
        logger.info("")

        alpha_homo = outputfile.alpha_homo_energy
        alpha_lumo = outputfile.alpha_lumo_energy
        beta_homo = outputfile.beta_homo_energy
        beta_lumo = outputfile.beta_lumo_energy
        somo_energies = outputfile.somo_energies
        highest_somo = outputfile.highest_somo_energy
        lowest_somo = outputfile.lowest_somo_energy
        alpha_fmo_gap = outputfile.alpha_fmo_gap
        beta_fmo_gap = outputfile.beta_fmo_gap
        fmo_gap = outputfile.fmo_gap

        # Alpha channel analysis
        if alpha_homo is not None and alpha_lumo is not None:
            logger.info("--- Alpha Spin Channel ---")
            alpha_homo *= conversion_factor
            alpha_lumo *= conversion_factor
            alpha_fmo_gap *= conversion_factor

            logger.info(f"α-HOMO energy: {alpha_homo:.4f} {energy_unit}")
            logger.info(f"α-LUMO energy: {alpha_lumo:.4f} {energy_unit}")
            logger.info(f"α-HOMO-LUMO gap: {alpha_fmo_gap:.4f} {energy_unit}")

            # Reactivity descriptors of alpha channel for open-shell systems
            chemical_potential_alpha = 0.5 * (alpha_lumo + alpha_homo)
            chemical_hardness_alpha = 0.5 * (alpha_lumo - alpha_homo)
            electrophilicity_index_alpha = chemical_potential_alpha**2 / (
                2 * chemical_hardness_alpha
            )

            logger.info(
                f"Chemical potential, μ_α: {chemical_potential_alpha:.4f} {energy_unit}"
            )
            logger.info(
                f"Chemical hardness, η_α: {chemical_hardness_alpha:.4f} {energy_unit}"
            )
            logger.info(
                f"Electrophilicity index, ω_α: {electrophilicity_index_alpha:.4f} {energy_unit}"
            )
            logger.info("")

        # Beta channel analysis
        if beta_homo is not None and beta_lumo is not None:
            logger.info("--- Beta Spin Channel ---")
            beta_homo *= conversion_factor
            beta_lumo *= conversion_factor
            beta_fmo_gap *= conversion_factor

            logger.info(f"β-HOMO energy: {beta_homo:.4f} {energy_unit}")
            logger.info(f"β-LUMO energy: {beta_lumo:.4f} {energy_unit}")
            logger.info(f"β-HOMO-LUMO gap: {beta_fmo_gap:.4f} {energy_unit}")

            # Reactivity descriptors of beta channel for open-shell systems
            chemical_potential_beta = 0.5 * (beta_lumo + beta_homo)
            chemical_hardness_beta = 0.5 * (beta_lumo - beta_homo)
            electrophilicity_index_beta = chemical_potential_beta**2 / (
                2 * chemical_hardness_beta
            )

            logger.info(
                f"Chemical potential, μ_β: {chemical_potential_beta:.4f} {energy_unit}"
            )
            logger.info(
                f"Chemical hardness, η_β: {chemical_hardness_beta:.4f} {energy_unit}"
            )
            logger.info(
                f"Electrophilicity index, ω_β: {electrophilicity_index_beta:.4f} {energy_unit}"
            )
            logger.info("")

        # SOMO analysis
        if somo_energies is not None:
            logger.info("--- Singly Occupied Molecular Orbitals (SOMOs) ---")
            logger.info(
                f"Number of unpaired electrons: {outputfile.num_unpaired_electrons}"
            )
            somo = [e * conversion_factor for e in somo_energies]
            for i, energy in enumerate(somo, 1):
                logger.info(f"SOMO-{i} energy: {energy:.4f} {energy_unit}")

            if lowest_somo is not None:
                lowest_somo *= conversion_factor
                logger.info(
                    f"Lowest SOMO energy: {lowest_somo:.4f} {energy_unit}"
                )
            if highest_somo is not None:
                highest_somo *= conversion_factor
                logger.info(
                    f"Highest SOMO energy: {highest_somo:.4f} {energy_unit}"
                )
            logger.info("")

        # Overall FMO gap
        if fmo_gap is not None:
            logger.info("--- Overall FMO Gap ---")
            fmo_gap *= conversion_factor
            logger.info(
                f"FMO gap (highest SOMO to lowest LUMO): {fmo_gap:.4f} {energy_unit}"
            )
            logger.info("")


if __name__ == "__main__":
    entry_point()<|MERGE_RESOLUTION|>--- conflicted
+++ resolved
@@ -44,13 +44,8 @@
 
     Supports both closed-shell and open-shell systems.
     """
-<<<<<<< HEAD
     create_logger()
     program = get_program_type_from_file(filename)
-=======
-    create_logger(debug=debug, stream=stream)
-    program = get_outfile_format(filename)
->>>>>>> 7d10e24d
     if program == "gaussian":
         outputfile = Gaussian16Output(filename=filename)
     elif program == "orca":
