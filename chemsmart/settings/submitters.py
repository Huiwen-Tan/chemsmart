--- conflicted
+++ resolved
@@ -1,18 +1,12 @@
 import inspect
 import logging
-import os
 from abc import abstractmethod
 from typing import Optional
 
 from chemsmart.settings.executable import (
     GaussianExecutable,
-<<<<<<< HEAD
-    ORCAExecutable,
-    XTBExecutable,
-=======
     NCIPLOTExecutable,
     ORCAExecutable,
->>>>>>> b51e5da4
 )
 from chemsmart.settings.user import ChemsmartUserSettings
 from chemsmart.utils.mixins import RegistryMixin
@@ -115,24 +109,13 @@
 
     @property
     def executable(self):
-        """Executable for the job."""
-        # TODO: better to attach jobrunner to job, such tbat job.runner can be
-        # TODO: used direclty to get the executable
-        # TODO: executable = self.job.runner.executable
         if self.job.PROGRAM.lower() == "gaussian":
             executable = GaussianExecutable.from_servername(self.server.name)
         elif self.job.PROGRAM.lower() == "orca":
             executable = ORCAExecutable.from_servername(self.server.name)
-<<<<<<< HEAD
-        elif self.job.PROGRAM.lower() == "xtb":
-            executable_path = XTBExecutable().get_executable()
-            executable_path = os.path.dirname(executable_path)
-            executable = XTBExecutable(executable_path)
-=======
         elif self.job.PROGRAM.lower() == "nciplot":
             executable = NCIPLOTExecutable.from_servername(self.server.name)
 
->>>>>>> b51e5da4
         else:
             # Need to add programs here to be supported for other types of programs
             raise ValueError(f"Program {self.job.PROGRAM} not supported.")
