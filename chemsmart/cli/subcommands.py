--- conflicted
+++ resolved
@@ -2,20 +2,12 @@
 from chemsmart.cli.mol import mol
 from chemsmart.cli.nciplot import nciplot
 from chemsmart.cli.orca import orca
-<<<<<<< HEAD
-from chemsmart.cli.xtb import xtb
-=======
 from chemsmart.cli.thermochemistry import thermochemistry
->>>>>>> b51e5da4
 
 subcommands = [
     gaussian,
+    orca,
     mol,
-<<<<<<< HEAD
-    orca,
-    xtb,
-=======
     nciplot,
     thermochemistry,
->>>>>>> b51e5da4
 ]