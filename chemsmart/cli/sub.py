--- conflicted
+++ resolved
@@ -27,6 +27,12 @@
 @click.option("-t", "--time-hours", type=float, default=None)
 @click.option("-q", "--queue", type=str, help="queue")
 @click.option(
+    "-v/",
+    "--verbose/--no-verbose",
+    default=False,
+    help="Turns on logging to stream output and debug logging.",
+)
+@click.option(
     "--test/--no-test",
     default=False,
     help="If true, job will not be submitted; only run and submit "
@@ -50,6 +56,7 @@
     stream,
     time_hours,
     queue,
+    verbose,
     test,
     print_command,
     **kwargs,
@@ -61,7 +68,10 @@
     specified resource requirements and queue parameters.
     """
     # Set up logging
-    create_logger(debug=debug, stream=stream)
+    if verbose:
+        create_logger(stream=True, debug=True)
+    else:
+        create_logger(debug=debug, stream=stream)
     logger.info("Entering main program")
 
     # Instantiate the jobrunner with CLI options
@@ -102,18 +112,12 @@
     """
 
     def _clean_command(ctx):
-<<<<<<< HEAD
-        """Remove keywords used in sub.py but not in run.py.
-        Specifically: Some keywords/options (like queue, etc.)
-        are only relevant to sub.py and not applicable to run.py."""
-=======
         """
         Remove keywords used in sub.py but not in run.py.
 
         Specifically: Some keywords/options (like queue, verbose, etc.)
         are only relevant to sub.py and not applicable to run.py.
         """
->>>>>>> 5199a4b8
         # Get "sub" command and assert that there is exactly one.
         command = next(
             (
@@ -131,6 +135,7 @@
         keywords_not_in_run = [
             "time_hours",
             "queue",
+            "verbose",
             "test",
             "print_command",
         ]
