--- conflicted
+++ resolved
@@ -1,6 +1,3 @@
-<<<<<<< HEAD
-from chemsmart.jobs.orca.runner import ORCAJobRunner
-=======
 """
 ORCA command-line interface subcommands.
 
@@ -8,7 +5,6 @@
 including geometry optimizations, transition state searches, IRC calculations,
 single point calculations, and constrained optimizations.
 """
->>>>>>> 5199a4b8
 
 from .inp import inp
 from .irc import irc
@@ -28,5 +24,4 @@
     "scan",
     "sp",
     "ts",
-    "ORCAJobRunner",
 ]