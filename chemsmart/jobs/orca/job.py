--- conflicted
+++ resolved
@@ -21,9 +21,6 @@
 
 
 class ORCAJob(Job):
-<<<<<<< HEAD
-    PROGRAM = "orca"
-=======
     """
     Base ORCA job class.
 
@@ -40,7 +37,6 @@
     """
 
     PROGRAM = "ORCA"
->>>>>>> 5199a4b8
 
     def __init__(
         self, molecule, settings=None, label=None, jobrunner=None, **kwargs
