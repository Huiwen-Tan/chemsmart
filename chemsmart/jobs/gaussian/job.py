"""
Gaussian computational chemistry job classes and base functionality.

This module provides the core job classes for Gaussian calculations,
including the base GaussianJob class and specialized variants for
different input types. These classes handle job creation, execution,
file management, and output processing for Gaussian computational
chemistry calculations.

Key classes:
- GaussianJob: Base class for all Gaussian calculations
- GaussianComJob: For running existing .com input files
- GaussianGeneralJob: General-purpose Gaussian job runner
"""

import logging
import os
from typing import Type

from chemsmart.io.molecules.structure import Molecule
from chemsmart.jobs.gaussian.settings import GaussianJobSettings
from chemsmart.jobs.job import Job
from chemsmart.jobs.runner import JobRunner

logger = logging.getLogger(__name__)


class GaussianJob(Job):
<<<<<<< HEAD
    PROGRAM = "gaussian"
=======
    """
    Base class for all Gaussian computational chemistry jobs.

    Provides common functionality for Gaussian calculations including
    file management, job execution, output processing, and molecular
    structure handling. All specialized Gaussian job types inherit
    from this base class.

    Attributes:
        PROGRAM (str): The computational program name ('Gaussian').
        molecule (Molecule): The molecular structure for calculation.
        settings (GaussianJobSettings): Job configuration parameters.
        label (str): Job identifier used for file naming.
        jobrunner (JobRunner): Execution backend (inherited from Job).
        folder (str): Working directory where files are written (inherited).
    """

    PROGRAM = "Gaussian"
>>>>>>> 5199a4b8

    def __init__(
        self, molecule, settings=None, label=None, jobrunner=None, **kwargs
    ):
        """
        Initialize a Gaussian job with molecule and calculation settings.

        Validates input parameters and sets up the job configuration
        for Gaussian calculations. Handles molecular structure copying
        and settings validation.

        Args:
            molecule (Molecule): Molecular structure for calculation.
            settings (GaussianJobSettings): Job configuration (required).
            label (str, optional): Job identifier for file naming.
            jobrunner (JobRunner, optional): Job execution handler.
            **kwargs: Additional keyword arguments for parent class.

        Raises:
            ValueError: If settings or molecule types are invalid.
        """
        super().__init__(
            molecule=molecule, label=label, jobrunner=jobrunner, **kwargs
        )

        if not isinstance(settings, GaussianJobSettings):
            raise ValueError(
                f"Settings must be instance of {GaussianJobSettings} for {self}, but is {settings} instead!"
            )

        if not isinstance(molecule, Molecule):
            raise ValueError(
                f"Molecule must be instance of Molecule for {self}, but is {molecule} instead!"
            )

        self.molecule = molecule.copy() if molecule is not None else None
        self.settings = settings.copy()

        if label is None:
            label = molecule.get_chemical_formula(empirical=True)
        self.label = label

    @classmethod
    def settings_class(cls) -> Type[GaussianJobSettings]:
        """
        Get the settings class used by this job type.

        Returns the appropriate settings class for configuring
        Gaussian job parameters and calculation options.

        Returns:
            Type[GaussianJobSettings]: Settings class for this job type.
        """
        return GaussianJobSettings

    @property
    def inputfile(self):
        """
        Get the path to the Gaussian input file (.com).

        Constructs the full path to the input file using the job
        label and folder location.

        Returns:
            str: Full path to the Gaussian input file.
        """
        inputfile = self.label + ".com"
        return os.path.join(self.folder, inputfile)

    @property
    def outputfile(self):
        """
        Get the path to the Gaussian output file (.log).

        Constructs the full path to the output file using the job
        label and folder location.

        Returns:
            str: Full path to the Gaussian output file.
        """
        outputfile = self.label + ".log"
        return os.path.join(self.folder, outputfile)

    @property
    def chkfile(self):
        """
        Get the path to the Gaussian checkpoint file (.chk).

        Constructs the full path to the checkpoint file using the job
        label and folder location.

        Returns:
            str: Full path to the Gaussian checkpoint file.
        """
        chkfile = self.label + ".chk"
        return os.path.join(self.folder, chkfile)

    @property
    def errfile(self):
        """
        Get the path to the Gaussian error file (.err).

        Constructs the full path to the error file using the job
        label and folder location.

        Returns:
            str: Full path to the Gaussian error file.
        """
        errfile = self.label + ".err"
        return os.path.join(self.folder, errfile)

    def _backup_files(self, backup_chk=False, **kwargs):
        """
        Create backup copies of important job files.

        Backs up input and output files, and optionally the checkpoint
        file, to a timestamped backup directory for data preservation.

        Args:
            backup_chk (bool): Whether to backup checkpoint files.
            **kwargs: Additional arguments passed to backup_file method.
        """
        folder = self._create_backup_folder_name()
        self.backup_file(self.inputfile, folder=folder, **kwargs)
        self.backup_file(self.outputfile, folder=folder, **kwargs)
        if backup_chk:
            self.backup_file(self.chkfile, folder=folder, **kwargs)

    def _output(self):
        """
        Create and return a Gaussian output parser object.

        Attempts to parse the output file using appropriate Gaussian
        output readers, with fallback for periodic boundary conditions.

        Returns:
            Gaussian16Output or Gaussian16OutputWithPBC or None:
                Parsed output object or None if file doesn't exist
                or parsing fails.
        """
        if not os.path.exists(self.outputfile):
            return None

        try:
            from chemsmart.io.gaussian.output import Gaussian16Output

            return Gaussian16Output(filename=self.outputfile)
        except AttributeError:
            return None
        except ValueError:
            from chemsmart.io.gaussian.output import Gaussian16OutputWithPBC

            return Gaussian16OutputWithPBC(filename=self.outputfile)

    def _run(self, **kwargs):
        """
        Execute the Gaussian job using the assigned jobrunner.

        Logs the job execution details and delegates the actual
        running to the configured jobrunner instance.

        Args:
            **kwargs: Additional keyword arguments passed to jobrunner.
        """
        logger.info(
            f"Running GaussianJob {self} with jobrunner {self.jobrunner}"
        )
        self.jobrunner.run(self, **kwargs)

    @classmethod
    def from_filename(
        cls,
        filename,
        settings=None,
        index="-1",
        label=None,
        jobrunner=None,
        keywords=("charge", "multiplicity"),
        **kwargs,
    ):
        """
        Create a GaussianJob from a file containing molecular data.

        Reads molecular structures from various file formats and creates
        a Gaussian job with the specified settings and configuration.
        Supports multiple molecules and index-based selection.

        Args:
            filename (str): Path to file containing molecular data.
            settings (GaussianJobSettings, optional): Job configuration.
            index (str): Molecule index selection (default "-1").
            label (str, optional): Job identifier for file naming.
            jobrunner (JobRunner, optional): Job execution handler.
            keywords (tuple): Keywords to extract from molecule data.
            **kwargs: Additional keyword arguments.

        Returns:
            GaussianJob: Configured Gaussian job instance.
        """
        logger.info(f"Reading molecules from file: {filename}.")
        molecules = Molecule.from_filepath(
            filepath=filename, index=":", return_list=True
        )
        logger.info(f"Num of molecules read: {len(molecules)}.")

        # use 1-based indexing for the index
        from chemsmart.utils.utils import return_objects_from_string_index

        molecules = return_objects_from_string_index(molecules, index)

        # Create jobrunner if not provided
        if jobrunner is None:
            jobrunner = JobRunner.from_job(
                cls(
                    molecule=molecules,
                    settings=settings,
                    label=label,
                    jobrunner=None,
                    **kwargs,
                ),
                server=kwargs.get("server"),
                scratch=kwargs.get("scratch"),
                fake=kwargs.get("fake", False),
                **kwargs,
            )

        return cls(
            molecule=molecules,
            settings=settings,
            label=label,
            jobrunner=jobrunner,
            **kwargs,
        )

    @classmethod
    def from_pubchem(
        cls, identifier, settings=None, label=None, jobrunner=None, **kwargs
    ):
        """
        Create a GaussianJob from a PubChem molecular identifier.

        Downloads molecular structure data from PubChem database
        and creates a Gaussian job with the specified configuration.

        Args:
            identifier (str): PubChem compound identifier (CID, name, etc.).
            settings (GaussianJobSettings, optional): Job configuration.
            label (str, optional): Job identifier for file naming.
            jobrunner (JobRunner, optional): Job execution handler.
            **kwargs: Additional keyword arguments.

        Returns:
            GaussianJob: Configured Gaussian job instance.
        """
        molecules = Molecule.from_pubchem(identifier=identifier)

        # Create jobrunner if not provided
        if jobrunner is None:
            jobrunner = JobRunner.from_job(
                cls(
                    molecule=molecules,
                    settings=settings,
                    label=label,
                    jobrunner=None,
                    **kwargs,
                ),
                server=kwargs.get("server"),
                scratch=kwargs.get("scratch"),
                fake=kwargs.get("fake", False),
                **kwargs,
            )

        return cls(
            molecule=molecules,
            settings=settings,
            label=label,
            jobrunner=jobrunner,
            **kwargs,
        )

    @classmethod
    def from_jobtype(
        cls,
        jobtype,
        molecule,
        settings=None,
        label=None,
        jobrunner=None,
        **kwargs,
    ):
        """
        Create a specific GaussianJob subclass based on job type.

        Factory method that creates appropriate job instances based
        on the specified calculation type (e.g., 'opt', 'com', 'g16').

        Args:
            jobtype (str): Type of calculation ('opt', 'com', 'g16').
            molecule (Molecule): Molecular structure for calculation.
            settings (GaussianJobSettings, optional): Job configuration.
            label (str, optional): Job identifier for file naming.
            jobrunner (JobRunner, optional): Job execution handler.
            **kwargs: Additional keyword arguments.

        Returns:
            GaussianJob: Appropriate job subclass instance.

        Raises:
            ValueError: If jobtype is not recognized.
        """
        if jobtype.lower() == "opt":
            from chemsmart.jobs.gaussian.opt import GaussianOptJob

            logger.debug(f"Creating GaussianOptJob from jobtype: {jobtype}")

            # Create jobrunner if not provided
            if jobrunner is None:
                jobrunner = JobRunner.from_job(
                    GaussianOptJob(
                        molecule=molecule,
                        settings=settings,
                        label=label,
                        jobrunner=None,
                        **kwargs,
                    ),
                    server=kwargs.get("server"),
                    scratch=kwargs.get("scratch"),
                    fake=kwargs.get("fake", False),
                    **kwargs,
                )

            return GaussianOptJob(
                molecule=molecule,
                settings=settings,
                label=label,
                jobrunner=jobrunner,
                **kwargs,
            )

        elif jobtype.lower() == "com":
            # Create jobrunner if not provided
            if jobrunner is None:
                jobrunner = JobRunner.from_job(
                    GaussianComJob(
                        molecule=molecule,
                        settings=settings,
                        label=label,
                        jobrunner=None,
                        **kwargs,
                    ),
                    server=kwargs.get("server"),
                    scratch=kwargs.get("scratch"),
                    fake=kwargs.get("fake", False),
                    **kwargs,
                )

            return GaussianComJob(
                molecule=molecule,
                settings=settings,
                label=label,
                jobrunner=jobrunner,
                **kwargs,
            )
        elif jobtype.lower() == "g16":
            # Create jobrunner if not provided
            if jobrunner is None:
                jobrunner = JobRunner.from_job(
                    GaussianGeneralJob(
                        molecule=molecule,
                        settings=settings,
                        label=label,
                        jobrunner=None,
                        **kwargs,
                    ),
                    server=kwargs.get("server"),
                    scratch=kwargs.get("scratch"),
                    fake=kwargs.get("fake", False),
                    **kwargs,
                )

                return GaussianGeneralJob(
                    molecule=molecule,
                    settings=settings,
                    label=label,
                    jobrunner=jobrunner,
                    **kwargs,
                )
            else:
                raise ValueError(f"Invalid job type: {jobtype}")


class GaussianComJob(GaussianJob):
    """
    Gaussian job for running existing .com input files as-is.

    Specialized job class that takes pre-written Gaussian input files
    and runs them without modification. Useful for running existing
    input files or custom calculations with specific parameters.

    Attributes:
        TYPE (str): Job type identifier ('g16com').
    """

    TYPE = "g16com"

    def __init__(
        self, molecule, settings=None, label=None, jobrunner=None, **kwargs
    ):
        super().__init__(
            molecule=molecule,
            settings=settings,
            label=label,
            jobrunner=jobrunner,
            **kwargs,
        )

    @classmethod
    def from_filename(
        cls, filename, settings=None, label=None, jobrunner=None, **kwargs
    ):
        """
        Create a GaussianComJob from an existing .com input file.

        Reads a Gaussian input file and creates a job that will run
        the file exactly as written, preserving all input parameters
        and molecular coordinates.

        Args:
            filename (str): Path to the .com input file.
            settings (GaussianJobSettings, optional): Additional settings.
            label (str, optional): Job identifier (defaults to filename).
            jobrunner (JobRunner, optional): Job execution handler.
            **kwargs: Additional keyword arguments.

        Returns:
            GaussianComJob: Job configured to run the input file.
        """
        # job.label as the filename (without extension) used
        if label is None:
            label = os.path.splitext(os.path.basename(filename))[0]

        # get input lines
        from chemsmart.io.gaussian.input import Gaussian16Input

        g16com_file = Gaussian16Input(filename=filename)
        input_lines = g16com_file.content_lines_string

        # get settings from file
        from chemsmart.jobs.gaussian.settings import GaussianJobSettings

        # store file lines in settings
        settings = GaussianJobSettings.from_filepath(filename)
        settings.input_string = input_lines

        logger.debug(
            f"Supplied file {filename} settings are: \n{settings.__dict__}"
        )
        logger.debug(f"Writing input lines: \n{input_lines}")

        # Create jobrunner if not provided
        if jobrunner is None:
            jobrunner = JobRunner.from_job(
                cls(
                    molecule=None,
                    settings=settings,
                    label=label,
                    jobrunner=None,
                    **kwargs,
                ),
                server=kwargs.get("server"),
                scratch=kwargs.get("scratch"),
                fake=kwargs.get("fake", False),
                **kwargs,
            )

        return cls(
            molecule=None,
            settings=settings,
            label=label,
            jobrunner=jobrunner,
            **kwargs,
        )


class GaussianGeneralJob(GaussianJob):
    """
    General-purpose Gaussian job class for standard calculations.

    Subclasses GaussianJob to prevent recursive loops when other
    job types need to run general Gaussian calculations. For example,
    prevents infinite recursion in specialized jobs like GaussianCrestOptJob
    that need to run standard Gaussian calculations internally.

    Attributes:
        TYPE (str): Job type identifier ('g16').
    """

    TYPE = "g16"

    def __init__(
        self, molecule, settings=None, label=None, jobrunner=None, **kwargs
    ):
        super().__init__(
            molecule=molecule,
            settings=settings,
            label=label,
            jobrunner=jobrunner,
            **kwargs,
        )<|MERGE_RESOLUTION|>--- conflicted
+++ resolved
@@ -26,9 +26,6 @@
 
 
 class GaussianJob(Job):
-<<<<<<< HEAD
-    PROGRAM = "gaussian"
-=======
     """
     Base class for all Gaussian computational chemistry jobs.
 
@@ -47,7 +44,6 @@
     """
 
     PROGRAM = "Gaussian"
->>>>>>> 5199a4b8
 
     def __init__(
         self, molecule, settings=None, label=None, jobrunner=None, **kwargs
