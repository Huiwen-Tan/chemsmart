--- conflicted
+++ resolved
@@ -30,13 +30,6 @@
     "rdkit==2024.3.2",
     "scipy==1.15.1",
     "tomlkit==0.13.2",
-<<<<<<< HEAD
-    "pytest==8.3.4",
-    "scipy==1.15.2",
-    "numpy==2.2.3",
-    "pandas==2.2.3",
-=======
->>>>>>> baf7b769
 ]
 
 [project.optional-dependencies]
